--- conflicted
+++ resolved
@@ -699,19 +699,17 @@
 	if (!rollback) {
 		snd_soc_runtime_deactivate(rtd, substream->stream);
 
-<<<<<<< HEAD
 		/* Make sure DAI parameters cleared if the DAI becomes inactive */
-		for_each_rtd_dais(rtd, i, dai)
+		for_each_rtd_dais(rtd, i, dai) {
 			if (snd_soc_dai_active(dai) == 0 &&
 			    (dai->rate || dai->channels || dai->sample_bits))
 				soc_pcm_set_dai_params(dai, NULL);
-=======
+
 			if (snd_soc_dai_stream_active(dai, substream->stream) ==  0) {
 				if (dai->driver->ops && !dai->driver->ops->mute_unmute_on_trigger)
 					snd_soc_dai_digital_mute(dai, 1, substream->stream);
 			}
 		}
->>>>>>> 805ce818
 	}
 
 	for_each_rtd_dais(rtd, i, dai)
