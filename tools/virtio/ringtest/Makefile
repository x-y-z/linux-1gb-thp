--- conflicted
+++ resolved
@@ -1,10 +1,6 @@
 all:
 
-<<<<<<< HEAD
-all: ring virtio_ring_0_9 virtio_ring_poll virtio_ring_inorder ptr_ring
-=======
-all: ring virtio_ring_0_9 virtio_ring_poll virtio_ring_inorder noring
->>>>>>> e7bdea77
+all: ring virtio_ring_0_9 virtio_ring_poll virtio_ring_inorder ptr_ring noring
 
 CFLAGS += -Wall
 CFLAGS += -pthread -O2 -ggdb
@@ -20,21 +16,15 @@
 virtio_ring_0_9: virtio_ring_0_9.o main.o
 virtio_ring_poll: virtio_ring_poll.o main.o
 virtio_ring_inorder: virtio_ring_inorder.o main.o
-<<<<<<< HEAD
 ptr_ring: ptr_ring.o main.o
-=======
 noring: noring.o main.o
->>>>>>> e7bdea77
 clean:
 	-rm main.o
 	-rm ring.o ring
 	-rm virtio_ring_0_9.o virtio_ring_0_9
 	-rm virtio_ring_poll.o virtio_ring_poll
 	-rm virtio_ring_inorder.o virtio_ring_inorder
-<<<<<<< HEAD
 	-rm ptr_ring.o ptr_ring
-=======
 	-rm noring.o noring
->>>>>>> e7bdea77
 
 .PHONY: all clean