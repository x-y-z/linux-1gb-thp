--- conflicted
+++ resolved
@@ -39,11 +39,7 @@
 #include <asm/sizes.h>
 #ifndef __ASSEMBLER__
 #include <asm/types.h>
-<<<<<<< HEAD
-#include "../../mach-omap1/soc.h"
-=======
 #include <mach/soc.h>
->>>>>>> 48d224d1
 
 /*
  * NOTE: Please use ioremap + __raw_read/write where possible instead of these
@@ -76,12 +72,9 @@
 
 #endif	/* ifndef __ASSEMBLER__ */
 
-<<<<<<< HEAD
-=======
 #define OMAP1_IO_OFFSET		0x01000000	/* Virtual IO = 0xfefb0000 */
 #define OMAP1_IO_ADDRESS(pa)	IOMEM((pa) - OMAP1_IO_OFFSET)
 
->>>>>>> 48d224d1
 #include <mach/serial.h>
 
 /*
