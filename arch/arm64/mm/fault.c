// SPDX-License-Identifier: GPL-2.0-only
/*
 * Based on arch/arm/mm/fault.c
 *
 * Copyright (C) 1995  Linus Torvalds
 * Copyright (C) 1995-2004 Russell King
 * Copyright (C) 2012 ARM Ltd.
 */

#include <linux/acpi.h>
#include <linux/extable.h>
#include <linux/signal.h>
#include <linux/mm.h>
#include <linux/hardirq.h>
#include <linux/init.h>
#include <linux/kprobes.h>
#include <linux/uaccess.h>
#include <linux/page-flags.h>
#include <linux/sched/signal.h>
#include <linux/sched/debug.h>
#include <linux/highmem.h>
#include <linux/perf_event.h>
#include <linux/preempt.h>
#include <linux/hugetlb.h>

#include <asm/acpi.h>
#include <asm/bug.h>
#include <asm/cmpxchg.h>
#include <asm/cpufeature.h>
#include <asm/exception.h>
#include <asm/daifflags.h>
#include <asm/debug-monitors.h>
#include <asm/esr.h>
#include <asm/kasan.h>
#include <asm/sysreg.h>
#include <asm/system_misc.h>
#include <asm/pgtable.h>
#include <asm/tlbflush.h>
#include <asm/traps.h>

struct fault_info {
	int	(*fn)(unsigned long addr, unsigned int esr,
		      struct pt_regs *regs);
	int	sig;
	int	code;
	const char *name;
};

static const struct fault_info fault_info[];
static struct fault_info debug_fault_info[];

static inline const struct fault_info *esr_to_fault_info(unsigned int esr)
{
	return fault_info + (esr & ESR_ELx_FSC);
}

static inline const struct fault_info *esr_to_debug_fault_info(unsigned int esr)
{
	return debug_fault_info + DBG_ESR_EVT(esr);
}

#ifdef CONFIG_KPROBES
static inline int notify_page_fault(struct pt_regs *regs, unsigned int esr)
{
	int ret = 0;

	/* kprobe_running() needs smp_processor_id() */
	if (!user_mode(regs)) {
		preempt_disable();
		if (kprobe_running() && kprobe_fault_handler(regs, esr))
			ret = 1;
		preempt_enable();
	}

	return ret;
}
#else
static inline int notify_page_fault(struct pt_regs *regs, unsigned int esr)
{
	return 0;
}
#endif

static void data_abort_decode(unsigned int esr)
{
	pr_alert("Data abort info:\n");

	if (esr & ESR_ELx_ISV) {
		pr_alert("  Access size = %u byte(s)\n",
			 1U << ((esr & ESR_ELx_SAS) >> ESR_ELx_SAS_SHIFT));
		pr_alert("  SSE = %lu, SRT = %lu\n",
			 (esr & ESR_ELx_SSE) >> ESR_ELx_SSE_SHIFT,
			 (esr & ESR_ELx_SRT_MASK) >> ESR_ELx_SRT_SHIFT);
		pr_alert("  SF = %lu, AR = %lu\n",
			 (esr & ESR_ELx_SF) >> ESR_ELx_SF_SHIFT,
			 (esr & ESR_ELx_AR) >> ESR_ELx_AR_SHIFT);
	} else {
		pr_alert("  ISV = 0, ISS = 0x%08lx\n", esr & ESR_ELx_ISS_MASK);
	}

	pr_alert("  CM = %lu, WnR = %lu\n",
		 (esr & ESR_ELx_CM) >> ESR_ELx_CM_SHIFT,
		 (esr & ESR_ELx_WNR) >> ESR_ELx_WNR_SHIFT);
}

static void mem_abort_decode(unsigned int esr)
{
	pr_alert("Mem abort info:\n");

	pr_alert("  ESR = 0x%08x\n", esr);
	pr_alert("  Exception class = %s, IL = %u bits\n",
		 esr_get_class_string(esr),
		 (esr & ESR_ELx_IL) ? 32 : 16);
	pr_alert("  SET = %lu, FnV = %lu\n",
		 (esr & ESR_ELx_SET_MASK) >> ESR_ELx_SET_SHIFT,
		 (esr & ESR_ELx_FnV) >> ESR_ELx_FnV_SHIFT);
	pr_alert("  EA = %lu, S1PTW = %lu\n",
		 (esr & ESR_ELx_EA) >> ESR_ELx_EA_SHIFT,
		 (esr & ESR_ELx_S1PTW) >> ESR_ELx_S1PTW_SHIFT);

	if (esr_is_data_abort(esr))
		data_abort_decode(esr);
}

static inline bool is_ttbr0_addr(unsigned long addr)
{
	/* entry assembly clears tags for TTBR0 addrs */
	return addr < TASK_SIZE;
}

static inline bool is_ttbr1_addr(unsigned long addr)
{
	/* TTBR1 addresses may have a tag if KASAN_SW_TAGS is in use */
	return arch_kasan_reset_tag(addr) >= VA_START;
}

/*
 * Dump out the page tables associated with 'addr' in the currently active mm.
 */
static void show_pte(unsigned long addr)
{
	struct mm_struct *mm;
	pgd_t *pgdp;
	pgd_t pgd;

	if (is_ttbr0_addr(addr)) {
		/* TTBR0 */
		mm = current->active_mm;
		if (mm == &init_mm) {
			pr_alert("[%016lx] user address but active_mm is swapper\n",
				 addr);
			return;
		}
	} else if (is_ttbr1_addr(addr)) {
		/* TTBR1 */
		mm = &init_mm;
	} else {
		pr_alert("[%016lx] address between user and kernel address ranges\n",
			 addr);
		return;
	}

	pr_alert("%s pgtable: %luk pages, %u-bit VAs, pgdp=%016lx\n",
		 mm == &init_mm ? "swapper" : "user", PAGE_SIZE / SZ_1K,
		 mm == &init_mm ? VA_BITS : (int)vabits_user,
		 (unsigned long)virt_to_phys(mm->pgd));
	pgdp = pgd_offset(mm, addr);
	pgd = READ_ONCE(*pgdp);
	pr_alert("[%016lx] pgd=%016llx", addr, pgd_val(pgd));

	do {
		pud_t *pudp, pud;
		pmd_t *pmdp, pmd;
		pte_t *ptep, pte;

		if (pgd_none(pgd) || pgd_bad(pgd))
			break;

		pudp = pud_offset(pgdp, addr);
		pud = READ_ONCE(*pudp);
		pr_cont(", pud=%016llx", pud_val(pud));
		if (pud_none(pud) || pud_bad(pud))
			break;

		pmdp = pmd_offset(pudp, addr);
		pmd = READ_ONCE(*pmdp);
		pr_cont(", pmd=%016llx", pmd_val(pmd));
		if (pmd_none(pmd) || pmd_bad(pmd))
			break;

		ptep = pte_offset_map(pmdp, addr);
		pte = READ_ONCE(*ptep);
		pr_cont(", pte=%016llx", pte_val(pte));
		pte_unmap(ptep);
	} while(0);

	pr_cont("\n");
}

/*
 * This function sets the access flags (dirty, accessed), as well as write
 * permission, and only to a more permissive setting.
 *
 * It needs to cope with hardware update of the accessed/dirty state by other
 * agents in the system and can safely skip the __sync_icache_dcache() call as,
 * like set_pte_at(), the PTE is never changed from no-exec to exec here.
 *
 * Returns whether or not the PTE actually changed.
 */
int ptep_set_access_flags(struct vm_area_struct *vma,
			  unsigned long address, pte_t *ptep,
			  pte_t entry, int dirty)
{
	pteval_t old_pteval, pteval;
	pte_t pte = READ_ONCE(*ptep);

	if (pte_same(pte, entry))
		return 0;

	/* only preserve the access flags and write permission */
	pte_val(entry) &= PTE_RDONLY | PTE_AF | PTE_WRITE | PTE_DIRTY;

	/*
	 * Setting the flags must be done atomically to avoid racing with the
	 * hardware update of the access/dirty state. The PTE_RDONLY bit must
	 * be set to the most permissive (lowest value) of *ptep and entry
	 * (calculated as: a & b == ~(~a | ~b)).
	 */
	pte_val(entry) ^= PTE_RDONLY;
	pteval = pte_val(pte);
	do {
		old_pteval = pteval;
		pteval ^= PTE_RDONLY;
		pteval |= pte_val(entry);
		pteval ^= PTE_RDONLY;
		pteval = cmpxchg_relaxed(&pte_val(*ptep), old_pteval, pteval);
	} while (pteval != old_pteval);

	flush_tlb_fix_spurious_fault(vma, address);
	return 1;
}

static bool is_el1_instruction_abort(unsigned int esr)
{
	return ESR_ELx_EC(esr) == ESR_ELx_EC_IABT_CUR;
}

static inline bool is_el1_permission_fault(unsigned long addr, unsigned int esr,
					   struct pt_regs *regs)
{
	unsigned int ec       = ESR_ELx_EC(esr);
	unsigned int fsc_type = esr & ESR_ELx_FSC_TYPE;

	if (ec != ESR_ELx_EC_DABT_CUR && ec != ESR_ELx_EC_IABT_CUR)
		return false;

	if (fsc_type == ESR_ELx_FSC_PERM)
		return true;

	if (is_ttbr0_addr(addr) && system_uses_ttbr0_pan())
		return fsc_type == ESR_ELx_FSC_FAULT &&
			(regs->pstate & PSR_PAN_BIT);

	return false;
}

static void die_kernel_fault(const char *msg, unsigned long addr,
			     unsigned int esr, struct pt_regs *regs)
{
	bust_spinlocks(1);

	pr_alert("Unable to handle kernel %s at virtual address %016lx\n", msg,
		 addr);

	mem_abort_decode(esr);

	show_pte(addr);
	die("Oops", regs, esr);
	bust_spinlocks(0);
	do_exit(SIGKILL);
}

static void __do_kernel_fault(unsigned long addr, unsigned int esr,
			      struct pt_regs *regs)
{
	const char *msg;

	/*
	 * Are we prepared to handle this kernel fault?
	 * We are almost certainly not prepared to handle instruction faults.
	 */
	if (!is_el1_instruction_abort(esr) && fixup_exception(regs))
		return;

	if (is_el1_permission_fault(addr, esr, regs)) {
		if (esr & ESR_ELx_WNR)
			msg = "write to read-only memory";
		else
			msg = "read from unreadable memory";
	} else if (addr < PAGE_SIZE) {
		msg = "NULL pointer dereference";
	} else {
		msg = "paging request";
	}

	die_kernel_fault(msg, addr, esr, regs);
}

static void set_thread_esr(unsigned long address, unsigned int esr)
{
	current->thread.fault_address = address;

	/*
	 * If the faulting address is in the kernel, we must sanitize the ESR.
	 * From userspace's point of view, kernel-only mappings don't exist
	 * at all, so we report them as level 0 translation faults.
	 * (This is not quite the way that "no mapping there at all" behaves:
	 * an alignment fault not caused by the memory type would take
	 * precedence over translation fault for a real access to empty
	 * space. Unfortunately we can't easily distinguish "alignment fault
	 * not caused by memory type" from "alignment fault caused by memory
	 * type", so we ignore this wrinkle and just return the translation
	 * fault.)
	 */
	if (!is_ttbr0_addr(current->thread.fault_address)) {
		switch (ESR_ELx_EC(esr)) {
		case ESR_ELx_EC_DABT_LOW:
			/*
			 * These bits provide only information about the
			 * faulting instruction, which userspace knows already.
			 * We explicitly clear bits which are architecturally
			 * RES0 in case they are given meanings in future.
			 * We always report the ESR as if the fault was taken
			 * to EL1 and so ISV and the bits in ISS[23:14] are
			 * clear. (In fact it always will be a fault to EL1.)
			 */
			esr &= ESR_ELx_EC_MASK | ESR_ELx_IL |
				ESR_ELx_CM | ESR_ELx_WNR;
			esr |= ESR_ELx_FSC_FAULT;
			break;
		case ESR_ELx_EC_IABT_LOW:
			/*
			 * Claim a level 0 translation fault.
			 * All other bits are architecturally RES0 for faults
			 * reported with that DFSC value, so we clear them.
			 */
			esr &= ESR_ELx_EC_MASK | ESR_ELx_IL;
			esr |= ESR_ELx_FSC_FAULT;
			break;
		default:
			/*
			 * This should never happen (entry.S only brings us
			 * into this code for insn and data aborts from a lower
			 * exception level). Fail safe by not providing an ESR
			 * context record at all.
			 */
			WARN(1, "ESR 0x%x is not DABT or IABT from EL0\n", esr);
			esr = 0;
			break;
		}
	}

	current->thread.fault_code = esr;
}

static void do_bad_area(unsigned long addr, unsigned int esr, struct pt_regs *regs)
{
	/*
	 * If we are in kernel mode at this point, we have no context to
	 * handle this fault with.
	 */
	if (user_mode(regs)) {
		const struct fault_info *inf = esr_to_fault_info(esr);

		set_thread_esr(addr, esr);
		arm64_force_sig_fault(inf->sig, inf->code, (void __user *)addr,
				      inf->name);
	} else {
		__do_kernel_fault(addr, esr, regs);
	}
}

#define VM_FAULT_BADMAP		0x010000
#define VM_FAULT_BADACCESS	0x020000

static vm_fault_t __do_page_fault(struct mm_struct *mm, unsigned long addr,
			   unsigned int mm_flags, unsigned long vm_flags,
			   struct task_struct *tsk)
{
	struct vm_area_struct *vma;
	vm_fault_t fault;

	vma = find_vma(mm, addr);
	fault = VM_FAULT_BADMAP;
	if (unlikely(!vma))
		goto out;
	if (unlikely(vma->vm_start > addr))
		goto check_stack;

	/*
	 * Ok, we have a good vm_area for this memory access, so we can handle
	 * it.
	 */
good_area:
	/*
	 * Check that the permissions on the VMA allow for the fault which
	 * occurred.
	 */
	if (!(vma->vm_flags & vm_flags)) {
		fault = VM_FAULT_BADACCESS;
		goto out;
	}

	return handle_mm_fault(vma, addr & PAGE_MASK, mm_flags);

check_stack:
	if (vma->vm_flags & VM_GROWSDOWN && !expand_stack(vma, addr))
		goto good_area;
out:
	return fault;
}

static bool is_el0_instruction_abort(unsigned int esr)
{
	return ESR_ELx_EC(esr) == ESR_ELx_EC_IABT_LOW;
}

static int __kprobes do_page_fault(unsigned long addr, unsigned int esr,
				   struct pt_regs *regs)
{
	const struct fault_info *inf;
	struct task_struct *tsk;
	struct mm_struct *mm;
	vm_fault_t fault, major = 0;
	unsigned long vm_flags = VM_READ | VM_WRITE;
	unsigned int mm_flags = FAULT_FLAG_ALLOW_RETRY | FAULT_FLAG_KILLABLE;

	if (notify_page_fault(regs, esr))
		return 0;

	tsk = current;
	mm  = tsk->mm;

	/*
	 * If we're in an interrupt or have no user context, we must not take
	 * the fault.
	 */
	if (faulthandler_disabled() || !mm)
		goto no_context;

	if (user_mode(regs))
		mm_flags |= FAULT_FLAG_USER;

	if (is_el0_instruction_abort(esr)) {
		vm_flags = VM_EXEC;
	} else if ((esr & ESR_ELx_WNR) && !(esr & ESR_ELx_CM)) {
		vm_flags = VM_WRITE;
		mm_flags |= FAULT_FLAG_WRITE;
	}

	if (is_ttbr0_addr(addr) && is_el1_permission_fault(addr, esr, regs)) {
		/* regs->orig_addr_limit may be 0 if we entered from EL0 */
		if (regs->orig_addr_limit == KERNEL_DS)
			die_kernel_fault("access to user memory with fs=KERNEL_DS",
					 addr, esr, regs);

		if (is_el1_instruction_abort(esr))
			die_kernel_fault("execution of user memory",
					 addr, esr, regs);

		if (!search_exception_tables(regs->pc))
			die_kernel_fault("access to user memory outside uaccess routines",
					 addr, esr, regs);
	}

	perf_sw_event(PERF_COUNT_SW_PAGE_FAULTS, 1, regs, addr);

	/*
	 * As per x86, we may deadlock here. However, since the kernel only
	 * validly references user space from well defined areas of the code,
	 * we can bug out early if this is from code which shouldn't.
	 */
	if (!down_read_trylock(&mm->mmap_sem)) {
		if (!user_mode(regs) && !search_exception_tables(regs->pc))
			goto no_context;
retry:
		down_read(&mm->mmap_sem);
	} else {
		/*
		 * The above down_read_trylock() might have succeeded in which
		 * case, we'll have missed the might_sleep() from down_read().
		 */
		might_sleep();
#ifdef CONFIG_DEBUG_VM
		if (!user_mode(regs) && !search_exception_tables(regs->pc))
			goto no_context;
#endif
	}

	fault = __do_page_fault(mm, addr, mm_flags, vm_flags, tsk);
	major |= fault & VM_FAULT_MAJOR;

	if (fault & VM_FAULT_RETRY) {
		/*
		 * If we need to retry but a fatal signal is pending,
		 * handle the signal first. We do not need to release
		 * the mmap_sem because it would already be released
		 * in __lock_page_or_retry in mm/filemap.c.
		 */
		if (fatal_signal_pending(current)) {
			if (!user_mode(regs))
				goto no_context;
			return 0;
		}

		/*
		 * Clear FAULT_FLAG_ALLOW_RETRY to avoid any risk of
		 * starvation.
		 */
		if (mm_flags & FAULT_FLAG_ALLOW_RETRY) {
			mm_flags &= ~FAULT_FLAG_ALLOW_RETRY;
			mm_flags |= FAULT_FLAG_TRIED;
			goto retry;
		}
	}
	up_read(&mm->mmap_sem);

	/*
	 * Handle the "normal" (no error) case first.
	 */
	if (likely(!(fault & (VM_FAULT_ERROR | VM_FAULT_BADMAP |
			      VM_FAULT_BADACCESS)))) {
		/*
		 * Major/minor page fault accounting is only done
		 * once. If we go through a retry, it is extremely
		 * likely that the page will be found in page cache at
		 * that point.
		 */
		if (major) {
			tsk->maj_flt++;
			perf_sw_event(PERF_COUNT_SW_PAGE_FAULTS_MAJ, 1, regs,
				      addr);
		} else {
			tsk->min_flt++;
			perf_sw_event(PERF_COUNT_SW_PAGE_FAULTS_MIN, 1, regs,
				      addr);
		}

		return 0;
	}

	/*
	 * If we are in kernel mode at this point, we have no context to
	 * handle this fault with.
	 */
	if (!user_mode(regs))
		goto no_context;

	if (fault & VM_FAULT_OOM) {
		/*
		 * We ran out of memory, call the OOM killer, and return to
		 * userspace (which will retry the fault, or kill us if we got
		 * oom-killed).
		 */
		pagefault_out_of_memory();
		return 0;
	}

	inf = esr_to_fault_info(esr);
	set_thread_esr(addr, esr);
	if (fault & VM_FAULT_SIGBUS) {
		/*
		 * We had some memory, but were unable to successfully fix up
		 * this page fault.
		 */
		arm64_force_sig_fault(SIGBUS, BUS_ADRERR, (void __user *)addr,
				      inf->name);
	} else if (fault & (VM_FAULT_HWPOISON_LARGE | VM_FAULT_HWPOISON)) {
		unsigned int lsb;

		lsb = PAGE_SHIFT;
		if (fault & VM_FAULT_HWPOISON_LARGE)
			lsb = hstate_index_to_shift(VM_FAULT_GET_HINDEX(fault));

		arm64_force_sig_mceerr(BUS_MCEERR_AR, (void __user *)addr, lsb,
				       inf->name);
	} else {
		/*
		 * Something tried to access memory that isn't in our memory
		 * map.
		 */
		arm64_force_sig_fault(SIGSEGV,
				      fault == VM_FAULT_BADACCESS ? SEGV_ACCERR : SEGV_MAPERR,
				      (void __user *)addr,
				      inf->name);
	}

	return 0;

no_context:
	__do_kernel_fault(addr, esr, regs);
	return 0;
}

static int __kprobes do_translation_fault(unsigned long addr,
					  unsigned int esr,
					  struct pt_regs *regs)
{
	if (is_ttbr0_addr(addr))
		return do_page_fault(addr, esr, regs);

	do_bad_area(addr, esr, regs);
	return 0;
}

static int do_alignment_fault(unsigned long addr, unsigned int esr,
			      struct pt_regs *regs)
{
	do_bad_area(addr, esr, regs);
	return 0;
}

static int do_bad(unsigned long addr, unsigned int esr, struct pt_regs *regs)
{
	return 1; /* "fault" */
}

static int do_sea(unsigned long addr, unsigned int esr, struct pt_regs *regs)
{
	const struct fault_info *inf;
	void __user *siaddr;

	inf = esr_to_fault_info(esr);

	/*
	 * Return value ignored as we rely on signal merging.
	 * Future patches will make this more robust.
	 */
	apei_claim_sea(regs);

	if (esr & ESR_ELx_FnV)
		siaddr = NULL;
	else
		siaddr  = (void __user *)addr;
	arm64_notify_die(inf->name, regs, inf->sig, inf->code, siaddr, esr);

	return 0;
}

static const struct fault_info fault_info[] = {
	{ do_bad,		SIGKILL, SI_KERNEL,	"ttbr address size fault"	},
	{ do_bad,		SIGKILL, SI_KERNEL,	"level 1 address size fault"	},
	{ do_bad,		SIGKILL, SI_KERNEL,	"level 2 address size fault"	},
	{ do_bad,		SIGKILL, SI_KERNEL,	"level 3 address size fault"	},
	{ do_translation_fault,	SIGSEGV, SEGV_MAPERR,	"level 0 translation fault"	},
	{ do_translation_fault,	SIGSEGV, SEGV_MAPERR,	"level 1 translation fault"	},
	{ do_translation_fault,	SIGSEGV, SEGV_MAPERR,	"level 2 translation fault"	},
	{ do_translation_fault,	SIGSEGV, SEGV_MAPERR,	"level 3 translation fault"	},
	{ do_bad,		SIGKILL, SI_KERNEL,	"unknown 8"			},
	{ do_page_fault,	SIGSEGV, SEGV_ACCERR,	"level 1 access flag fault"	},
	{ do_page_fault,	SIGSEGV, SEGV_ACCERR,	"level 2 access flag fault"	},
	{ do_page_fault,	SIGSEGV, SEGV_ACCERR,	"level 3 access flag fault"	},
	{ do_bad,		SIGKILL, SI_KERNEL,	"unknown 12"			},
	{ do_page_fault,	SIGSEGV, SEGV_ACCERR,	"level 1 permission fault"	},
	{ do_page_fault,	SIGSEGV, SEGV_ACCERR,	"level 2 permission fault"	},
	{ do_page_fault,	SIGSEGV, SEGV_ACCERR,	"level 3 permission fault"	},
	{ do_sea,		SIGBUS,  BUS_OBJERR,	"synchronous external abort"	},
	{ do_bad,		SIGKILL, SI_KERNEL,	"unknown 17"			},
	{ do_bad,		SIGKILL, SI_KERNEL,	"unknown 18"			},
	{ do_bad,		SIGKILL, SI_KERNEL,	"unknown 19"			},
	{ do_sea,		SIGKILL, SI_KERNEL,	"level 0 (translation table walk)"	},
	{ do_sea,		SIGKILL, SI_KERNEL,	"level 1 (translation table walk)"	},
	{ do_sea,		SIGKILL, SI_KERNEL,	"level 2 (translation table walk)"	},
	{ do_sea,		SIGKILL, SI_KERNEL,	"level 3 (translation table walk)"	},
	{ do_sea,		SIGBUS,  BUS_OBJERR,	"synchronous parity or ECC error" },	// Reserved when RAS is implemented
	{ do_bad,		SIGKILL, SI_KERNEL,	"unknown 25"			},
	{ do_bad,		SIGKILL, SI_KERNEL,	"unknown 26"			},
	{ do_bad,		SIGKILL, SI_KERNEL,	"unknown 27"			},
	{ do_sea,		SIGKILL, SI_KERNEL,	"level 0 synchronous parity error (translation table walk)"	},	// Reserved when RAS is implemented
	{ do_sea,		SIGKILL, SI_KERNEL,	"level 1 synchronous parity error (translation table walk)"	},	// Reserved when RAS is implemented
	{ do_sea,		SIGKILL, SI_KERNEL,	"level 2 synchronous parity error (translation table walk)"	},	// Reserved when RAS is implemented
	{ do_sea,		SIGKILL, SI_KERNEL,	"level 3 synchronous parity error (translation table walk)"	},	// Reserved when RAS is implemented
	{ do_bad,		SIGKILL, SI_KERNEL,	"unknown 32"			},
	{ do_alignment_fault,	SIGBUS,  BUS_ADRALN,	"alignment fault"		},
	{ do_bad,		SIGKILL, SI_KERNEL,	"unknown 34"			},
	{ do_bad,		SIGKILL, SI_KERNEL,	"unknown 35"			},
	{ do_bad,		SIGKILL, SI_KERNEL,	"unknown 36"			},
	{ do_bad,		SIGKILL, SI_KERNEL,	"unknown 37"			},
	{ do_bad,		SIGKILL, SI_KERNEL,	"unknown 38"			},
	{ do_bad,		SIGKILL, SI_KERNEL,	"unknown 39"			},
	{ do_bad,		SIGKILL, SI_KERNEL,	"unknown 40"			},
	{ do_bad,		SIGKILL, SI_KERNEL,	"unknown 41"			},
	{ do_bad,		SIGKILL, SI_KERNEL,	"unknown 42"			},
	{ do_bad,		SIGKILL, SI_KERNEL,	"unknown 43"			},
	{ do_bad,		SIGKILL, SI_KERNEL,	"unknown 44"			},
	{ do_bad,		SIGKILL, SI_KERNEL,	"unknown 45"			},
	{ do_bad,		SIGKILL, SI_KERNEL,	"unknown 46"			},
	{ do_bad,		SIGKILL, SI_KERNEL,	"unknown 47"			},
	{ do_bad,		SIGKILL, SI_KERNEL,	"TLB conflict abort"		},
	{ do_bad,		SIGKILL, SI_KERNEL,	"Unsupported atomic hardware update fault"	},
	{ do_bad,		SIGKILL, SI_KERNEL,	"unknown 50"			},
	{ do_bad,		SIGKILL, SI_KERNEL,	"unknown 51"			},
	{ do_bad,		SIGKILL, SI_KERNEL,	"implementation fault (lockdown abort)" },
	{ do_bad,		SIGBUS,  BUS_OBJERR,	"implementation fault (unsupported exclusive)" },
	{ do_bad,		SIGKILL, SI_KERNEL,	"unknown 54"			},
	{ do_bad,		SIGKILL, SI_KERNEL,	"unknown 55"			},
	{ do_bad,		SIGKILL, SI_KERNEL,	"unknown 56"			},
	{ do_bad,		SIGKILL, SI_KERNEL,	"unknown 57"			},
	{ do_bad,		SIGKILL, SI_KERNEL,	"unknown 58" 			},
	{ do_bad,		SIGKILL, SI_KERNEL,	"unknown 59"			},
	{ do_bad,		SIGKILL, SI_KERNEL,	"unknown 60"			},
	{ do_bad,		SIGKILL, SI_KERNEL,	"section domain fault"		},
	{ do_bad,		SIGKILL, SI_KERNEL,	"page domain fault"		},
	{ do_bad,		SIGKILL, SI_KERNEL,	"unknown 63"			},
};

asmlinkage void __exception do_mem_abort(unsigned long addr, unsigned int esr,
					 struct pt_regs *regs)
{
	const struct fault_info *inf = esr_to_fault_info(esr);

	if (!inf->fn(addr, esr, regs))
		return;

	if (!user_mode(regs)) {
		pr_alert("Unhandled fault at 0x%016lx\n", addr);
		mem_abort_decode(esr);
		show_pte(addr);
	}

	arm64_notify_die(inf->name, regs,
			 inf->sig, inf->code, (void __user *)addr, esr);
}

asmlinkage void __exception do_el0_irq_bp_hardening(void)
{
	/* PC has already been checked in entry.S */
	arm64_apply_bp_hardening();
}

asmlinkage void __exception do_el0_ia_bp_hardening(unsigned long addr,
						   unsigned int esr,
						   struct pt_regs *regs)
{
	/*
	 * We've taken an instruction abort from userspace and not yet
	 * re-enabled IRQs. If the address is a kernel address, apply
	 * BP hardening prior to enabling IRQs and pre-emption.
	 */
	if (!is_ttbr0_addr(addr))
		arm64_apply_bp_hardening();

	local_daif_restore(DAIF_PROCCTX);
	do_mem_abort(addr, esr, regs);
}


asmlinkage void __exception do_sp_pc_abort(unsigned long addr,
					   unsigned int esr,
					   struct pt_regs *regs)
{
	if (user_mode(regs)) {
		if (!is_ttbr0_addr(instruction_pointer(regs)))
			arm64_apply_bp_hardening();
		local_daif_restore(DAIF_PROCCTX);
	}

	arm64_notify_die("SP/PC alignment exception", regs,
			 SIGBUS, BUS_ADRALN, (void __user *)addr, esr);
}

int __init early_brk64(unsigned long addr, unsigned int esr,
		       struct pt_regs *regs);

/*
 * __refdata because early_brk64 is __init, but the reference to it is
 * clobbered at arch_initcall time.
 * See traps.c and debug-monitors.c:debug_traps_init().
 */
static struct fault_info __refdata debug_fault_info[] = {
	{ do_bad,	SIGTRAP,	TRAP_HWBKPT,	"hardware breakpoint"	},
	{ do_bad,	SIGTRAP,	TRAP_HWBKPT,	"hardware single-step"	},
	{ do_bad,	SIGTRAP,	TRAP_HWBKPT,	"hardware watchpoint"	},
	{ do_bad,	SIGKILL,	SI_KERNEL,	"unknown 3"		},
	{ do_bad,	SIGTRAP,	TRAP_BRKPT,	"aarch32 BKPT"		},
	{ do_bad,	SIGKILL,	SI_KERNEL,	"aarch32 vector catch"	},
	{ early_brk64,	SIGTRAP,	TRAP_BRKPT,	"aarch64 BRK"		},
	{ do_bad,	SIGKILL,	SI_KERNEL,	"unknown 7"		},
};

void __init hook_debug_fault_code(int nr,
				  int (*fn)(unsigned long, unsigned int, struct pt_regs *),
				  int sig, int code, const char *name)
{
	BUG_ON(nr < 0 || nr >= ARRAY_SIZE(debug_fault_info));

	debug_fault_info[nr].fn		= fn;
	debug_fault_info[nr].sig	= sig;
	debug_fault_info[nr].code	= code;
	debug_fault_info[nr].name	= name;
}

<<<<<<< HEAD
=======
#ifdef CONFIG_ARM64_ERRATUM_1463225
DECLARE_PER_CPU(int, __in_cortex_a76_erratum_1463225_wa);

static int __exception
cortex_a76_erratum_1463225_debug_handler(struct pt_regs *regs)
{
	if (user_mode(regs))
		return 0;

	if (!__this_cpu_read(__in_cortex_a76_erratum_1463225_wa))
		return 0;

	/*
	 * We've taken a dummy step exception from the kernel to ensure
	 * that interrupts are re-enabled on the syscall path. Return back
	 * to cortex_a76_erratum_1463225_svc_handler() with debug exceptions
	 * masked so that we can safely restore the mdscr and get on with
	 * handling the syscall.
	 */
	regs->pstate |= PSR_D_BIT;
	return 1;
}
#else
static int __exception
cortex_a76_erratum_1463225_debug_handler(struct pt_regs *regs)
{
	return 0;
}
#endif /* CONFIG_ARM64_ERRATUM_1463225 */

>>>>>>> 4b972a01
asmlinkage void __exception do_debug_exception(unsigned long addr_if_watchpoint,
					       unsigned int esr,
					       struct pt_regs *regs)
{
	const struct fault_info *inf = esr_to_debug_fault_info(esr);
	unsigned long pc = instruction_pointer(regs);
<<<<<<< HEAD
=======

	if (cortex_a76_erratum_1463225_debug_handler(regs))
		return;
>>>>>>> 4b972a01

	/*
	 * Tell lockdep we disabled irqs in entry.S. Do nothing if they were
	 * already disabled to preserve the last enabled/disabled addresses.
	 */
	if (interrupts_enabled(regs))
		trace_hardirqs_off();

	if (user_mode(regs) && !is_ttbr0_addr(pc))
		arm64_apply_bp_hardening();

	if (inf->fn(addr_if_watchpoint, esr, regs)) {
		arm64_notify_die(inf->name, regs,
				 inf->sig, inf->code, (void __user *)pc, esr);
	}

	if (interrupts_enabled(regs))
		trace_hardirqs_on();
}
NOKPROBE_SYMBOL(do_debug_exception);<|MERGE_RESOLUTION|>--- conflicted
+++ resolved
@@ -800,8 +800,6 @@
 	debug_fault_info[nr].name	= name;
 }
 
-<<<<<<< HEAD
-=======
 #ifdef CONFIG_ARM64_ERRATUM_1463225
 DECLARE_PER_CPU(int, __in_cortex_a76_erratum_1463225_wa);
 
@@ -832,19 +830,15 @@
 }
 #endif /* CONFIG_ARM64_ERRATUM_1463225 */
 
->>>>>>> 4b972a01
 asmlinkage void __exception do_debug_exception(unsigned long addr_if_watchpoint,
 					       unsigned int esr,
 					       struct pt_regs *regs)
 {
 	const struct fault_info *inf = esr_to_debug_fault_info(esr);
 	unsigned long pc = instruction_pointer(regs);
-<<<<<<< HEAD
-=======
 
 	if (cortex_a76_erratum_1463225_debug_handler(regs))
 		return;
->>>>>>> 4b972a01
 
 	/*
 	 * Tell lockdep we disabled irqs in entry.S. Do nothing if they were
