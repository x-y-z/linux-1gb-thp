--- conflicted
+++ resolved
@@ -518,72 +518,20 @@
 	ldarx	r0,0,r1
 ALT_FTR_SECTION_END_IFCLR(CPU_FTR_STCX_CHECKS_ADDRESS)
 
-<<<<<<< HEAD
-	/* Copy from the original to the trampoline. */
-	li	r5,INT_FRAME_SIZE/8	/* size: INT_FRAME_SIZE */
-	li	r6,0			/* start offset: 0 */
-	mtctr	r5
-2:	ldx	r0,r6,r4
-	stdx	r0,r6,r3
-	addi	r6,r6,8
-	bdnz	2b
-
-	/* Do real store operation to complete stdu */
-	ld	r5,GPR1(r1)
-	std	r8,0(r5)
-
-	/* Clear _TIF_EMULATE_STACK_STORE flag */
-	lis	r11,_TIF_EMULATE_STACK_STORE@h
-	addi	r5,r9,TI_FLAGS
-0:	ldarx	r4,0,r5
-	andc	r4,r4,r11
-	stdcx.	r4,0,r5
-	bne-	0b
-1:
-
-#ifdef CONFIG_PREEMPTION
-	/* Check if we need to preempt */
-	andi.	r0,r4,_TIF_NEED_RESCHED
-	beq+	restore
-	/* Check that preempt_count() == 0 and interrupts are enabled */
-	lwz	r8,TI_PREEMPT(r9)
-	cmpwi	cr0,r8,0
-	bne	restore
-	ld	r0,SOFTE(r1)
-	andi.	r0,r0,IRQS_DISABLED
-	bne	restore
-=======
 	ld	r3,_CCR(r1)
 	ld	r4,_LINK(r1)
 	ld	r5,_CTR(r1)
 	ld	r6,_XER(r1)
 	li	r0,0
->>>>>>> 04d5ce62
 
 	REST_4GPRS(7, r1)
 	REST_2GPRS(11, r1)
 	REST_GPR(13, r1)
 
-<<<<<<< HEAD
-	/*
-	 * arch_local_irq_restore() from preempt_schedule_irq above may
-	 * enable hard interrupt but we really should disable interrupts
-	 * when we return from the interrupt, and so that we don't get
-	 * interrupted after loading SRR0/1.
-	 */
-#ifdef CONFIG_PPC_BOOK3E
-	wrteei	0
-#else
-	li	r10,MSR_RI
-	mtmsrd	r10,1		  /* Update machine state */
-#endif /* CONFIG_PPC_BOOK3E */
-#endif /* CONFIG_PREEMPTION */
-=======
 	mtcr	r3
 	mtlr	r4
 	mtctr	r5
 	mtspr	SPRN_XER,r6
->>>>>>> 04d5ce62
 
 	REST_4GPRS(2, r1)
 	REST_GPR(6, r1)
