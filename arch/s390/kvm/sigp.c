/*
 * sigp.c - handlinge interprocessor communication
 *
 * Copyright IBM Corp. 2008
 *
 * This program is free software; you can redistribute it and/or modify
 * it under the terms of the GNU General Public License (version 2 only)
 * as published by the Free Software Foundation.
 *
 *    Author(s): Carsten Otte <cotte@de.ibm.com>
 *               Christian Borntraeger <borntraeger@de.ibm.com>
 */

#include <linux/kvm.h>
#include <linux/kvm_host.h>
#include "gaccess.h"
#include "kvm-s390.h"

/* sigp order codes */
#define SIGP_SENSE             0x01
#define SIGP_EXTERNAL_CALL     0x02
#define SIGP_EMERGENCY         0x03
#define SIGP_START             0x04
#define SIGP_STOP              0x05
#define SIGP_RESTART           0x06
#define SIGP_STOP_STORE_STATUS 0x09
#define SIGP_INITIAL_CPU_RESET 0x0b
#define SIGP_CPU_RESET         0x0c
#define SIGP_SET_PREFIX        0x0d
#define SIGP_STORE_STATUS_ADDR 0x0e
#define SIGP_SET_ARCH          0x12

/* cpu status bits */
#define SIGP_STAT_EQUIPMENT_CHECK   0x80000000UL
#define SIGP_STAT_INCORRECT_STATE   0x00000200UL
#define SIGP_STAT_INVALID_PARAMETER 0x00000100UL
#define SIGP_STAT_EXT_CALL_PENDING  0x00000080UL
#define SIGP_STAT_STOPPED           0x00000040UL
#define SIGP_STAT_OPERATOR_INTERV   0x00000020UL
#define SIGP_STAT_CHECK_STOP        0x00000010UL
#define SIGP_STAT_INOPERATIVE       0x00000004UL
#define SIGP_STAT_INVALID_ORDER     0x00000002UL
#define SIGP_STAT_RECEIVER_CHECK    0x00000001UL


static int __sigp_sense(struct kvm_vcpu *vcpu, u16 cpu_addr,
			unsigned long *reg)
{
	struct kvm_s390_float_interrupt *fi = &vcpu->kvm->arch.float_int;
	int rc;

	if (cpu_addr >= KVM_MAX_VCPUS)
		return 3; /* not operational */

	spin_lock(&fi->lock);
	if (fi->local_int[cpu_addr] == NULL)
		rc = 3; /* not operational */
	else if (atomic_read(fi->local_int[cpu_addr]->cpuflags)
		 & CPUSTAT_RUNNING) {
		*reg &= 0xffffffff00000000UL;
		rc = 1; /* status stored */
	} else {
		*reg &= 0xffffffff00000000UL;
		*reg |= SIGP_STAT_STOPPED;
		rc = 1; /* status stored */
	}
	spin_unlock(&fi->lock);

	VCPU_EVENT(vcpu, 4, "sensed status of cpu %x rc %x", cpu_addr, rc);
	return rc;
}

static int __sigp_emergency(struct kvm_vcpu *vcpu, u16 cpu_addr)
{
	struct kvm_s390_float_interrupt *fi = &vcpu->kvm->arch.float_int;
	struct kvm_s390_local_interrupt *li;
	struct kvm_s390_interrupt_info *inti;
	int rc;

	if (cpu_addr >= KVM_MAX_VCPUS)
		return 3; /* not operational */

	inti = kzalloc(sizeof(*inti), GFP_KERNEL);
	if (!inti)
		return -ENOMEM;

	inti->type = KVM_S390_INT_EMERGENCY;

	spin_lock(&fi->lock);
	li = fi->local_int[cpu_addr];
	if (li == NULL) {
		rc = 3; /* not operational */
		kfree(inti);
		goto unlock;
	}
	spin_lock_bh(&li->lock);
	list_add_tail(&inti->list, &li->list);
	atomic_set(&li->active, 1);
	atomic_set_mask(CPUSTAT_EXT_INT, li->cpuflags);
	if (waitqueue_active(&li->wq))
		wake_up_interruptible(&li->wq);
	spin_unlock_bh(&li->lock);
	rc = 0; /* order accepted */
unlock:
	spin_unlock(&fi->lock);
	VCPU_EVENT(vcpu, 4, "sent sigp emerg to cpu %x", cpu_addr);
	return rc;
}

static int __sigp_stop(struct kvm_vcpu *vcpu, u16 cpu_addr, int store)
{
	struct kvm_s390_float_interrupt *fi = &vcpu->kvm->arch.float_int;
	struct kvm_s390_local_interrupt *li;
	struct kvm_s390_interrupt_info *inti;
	int rc;

	if (cpu_addr >= KVM_MAX_VCPUS)
		return 3; /* not operational */

	inti = kzalloc(sizeof(*inti), GFP_KERNEL);
	if (!inti)
		return -ENOMEM;

	inti->type = KVM_S390_SIGP_STOP;

	spin_lock(&fi->lock);
	li = fi->local_int[cpu_addr];
	if (li == NULL) {
		rc = 3; /* not operational */
		kfree(inti);
		goto unlock;
	}
	spin_lock_bh(&li->lock);
	list_add_tail(&inti->list, &li->list);
	atomic_set(&li->active, 1);
	atomic_set_mask(CPUSTAT_STOP_INT, li->cpuflags);
	if (store)
		li->action_bits |= ACTION_STORE_ON_STOP;
	li->action_bits |= ACTION_STOP_ON_STOP;
	if (waitqueue_active(&li->wq))
		wake_up_interruptible(&li->wq);
	spin_unlock_bh(&li->lock);
	rc = 0; /* order accepted */
unlock:
	spin_unlock(&fi->lock);
	VCPU_EVENT(vcpu, 4, "sent sigp stop to cpu %x", cpu_addr);
	return rc;
}

static int __sigp_set_arch(struct kvm_vcpu *vcpu, u32 parameter)
{
	int rc;

	switch (parameter & 0xff) {
	case 0:
		rc = 3; /* not operational */
		break;
	case 1:
	case 2:
		rc = 0; /* order accepted */
		break;
	default:
		rc = -ENOTSUPP;
	}
	return rc;
}

static int __sigp_set_prefix(struct kvm_vcpu *vcpu, u16 cpu_addr, u32 address,
			     unsigned long *reg)
{
	struct kvm_s390_float_interrupt *fi = &vcpu->kvm->arch.float_int;
	struct kvm_s390_local_interrupt *li = NULL;
	struct kvm_s390_interrupt_info *inti;
	int rc;
	u8 tmp;

	/* make sure that the new value is valid memory */
	address = address & 0x7fffe000u;
	if ((copy_from_guest(vcpu, &tmp,
		(u64) (address + vcpu->kvm->arch.guest_origin) , 1)) ||
	   (copy_from_guest(vcpu, &tmp, (u64) (address +
			vcpu->kvm->arch.guest_origin + PAGE_SIZE), 1))) {
		*reg |= SIGP_STAT_INVALID_PARAMETER;
		return 1; /* invalid parameter */
	}

	inti = kzalloc(sizeof(*inti), GFP_KERNEL);
	if (!inti)
		return 2; /* busy */

	spin_lock(&fi->lock);
<<<<<<< HEAD
	li = fi->local_int[cpu_addr];
=======
	if (cpu_addr < KVM_MAX_VCPUS)
		li = fi->local_int[cpu_addr];
>>>>>>> 80ffb3cc

	if (li == NULL) {
		rc = 1; /* incorrect state */
		*reg &= SIGP_STAT_INCORRECT_STATE;
		kfree(inti);
		goto out_fi;
	}

	spin_lock_bh(&li->lock);
	/* cpu must be in stopped state */
	if (atomic_read(li->cpuflags) & CPUSTAT_RUNNING) {
		rc = 1; /* incorrect state */
		*reg &= SIGP_STAT_INCORRECT_STATE;
		kfree(inti);
		goto out_li;
	}

	inti->type = KVM_S390_SIGP_SET_PREFIX;
	inti->prefix.address = address;

	list_add_tail(&inti->list, &li->list);
	atomic_set(&li->active, 1);
	if (waitqueue_active(&li->wq))
		wake_up_interruptible(&li->wq);
	rc = 0; /* order accepted */

	VCPU_EVENT(vcpu, 4, "set prefix of cpu %02x to %x", cpu_addr, address);
out_li:
	spin_unlock_bh(&li->lock);
out_fi:
	spin_unlock(&fi->lock);
	return rc;
}

int kvm_s390_handle_sigp(struct kvm_vcpu *vcpu)
{
	int r1 = (vcpu->arch.sie_block->ipa & 0x00f0) >> 4;
	int r3 = vcpu->arch.sie_block->ipa & 0x000f;
	int base2 = vcpu->arch.sie_block->ipb >> 28;
	int disp2 = ((vcpu->arch.sie_block->ipb & 0x0fff0000) >> 16);
	u32 parameter;
	u16 cpu_addr = vcpu->arch.guest_gprs[r3];
	u8 order_code;
	int rc;

	/* sigp in userspace can exit */
	if (vcpu->arch.sie_block->gpsw.mask & PSW_MASK_PSTATE)
		return kvm_s390_inject_program_int(vcpu,
						   PGM_PRIVILEGED_OPERATION);

	order_code = disp2;
	if (base2)
		order_code += vcpu->arch.guest_gprs[base2];

	if (r1 % 2)
		parameter = vcpu->arch.guest_gprs[r1];
	else
		parameter = vcpu->arch.guest_gprs[r1 + 1];

	switch (order_code) {
	case SIGP_SENSE:
		vcpu->stat.instruction_sigp_sense++;
		rc = __sigp_sense(vcpu, cpu_addr,
				  &vcpu->arch.guest_gprs[r1]);
		break;
	case SIGP_EMERGENCY:
		vcpu->stat.instruction_sigp_emergency++;
		rc = __sigp_emergency(vcpu, cpu_addr);
		break;
	case SIGP_STOP:
		vcpu->stat.instruction_sigp_stop++;
		rc = __sigp_stop(vcpu, cpu_addr, 0);
		break;
	case SIGP_STOP_STORE_STATUS:
		vcpu->stat.instruction_sigp_stop++;
		rc = __sigp_stop(vcpu, cpu_addr, 1);
		break;
	case SIGP_SET_ARCH:
		vcpu->stat.instruction_sigp_arch++;
		rc = __sigp_set_arch(vcpu, parameter);
		break;
	case SIGP_SET_PREFIX:
		vcpu->stat.instruction_sigp_prefix++;
		rc = __sigp_set_prefix(vcpu, cpu_addr, parameter,
				       &vcpu->arch.guest_gprs[r1]);
		break;
	case SIGP_RESTART:
		vcpu->stat.instruction_sigp_restart++;
		/* user space must know about restart */
	default:
		return -ENOTSUPP;
	}

	if (rc < 0)
		return rc;

	vcpu->arch.sie_block->gpsw.mask &= ~(3ul << 44);
	vcpu->arch.sie_block->gpsw.mask |= (rc & 3ul) << 44;
	return 0;
}<|MERGE_RESOLUTION|>--- conflicted
+++ resolved
@@ -189,12 +189,8 @@
 		return 2; /* busy */
 
 	spin_lock(&fi->lock);
-<<<<<<< HEAD
-	li = fi->local_int[cpu_addr];
-=======
 	if (cpu_addr < KVM_MAX_VCPUS)
 		li = fi->local_int[cpu_addr];
->>>>>>> 80ffb3cc
 
 	if (li == NULL) {
 		rc = 1; /* incorrect state */
