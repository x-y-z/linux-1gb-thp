// SPDX-License-Identifier: GPL-2.0-or-later
/*
 * Copyright (C) 2009 Sunplus Core Technology Co., Ltd.
 *  Chen Liqin <liqin.chen@sunplusct.com>
 *  Lennox Wu <lennox.wu@sunplusct.com>
 * Copyright (C) 2012 Regents of the University of California
 * Copyright (C) 2020 FORTH-ICS/CARV
 *  Nick Kossifidis <mick@ics.forth.gr>
 */

#include <linux/init.h>
#include <linux/mm.h>
#include <linux/memblock.h>
#include <linux/sched.h>
#include <linux/console.h>
#include <linux/screen_info.h>
#include <linux/of_fdt.h>
#include <linux/of_platform.h>
#include <linux/sched/task.h>
#include <linux/swiotlb.h>
#include <linux/smp.h>
#include <linux/efi.h>

#include <asm/cpu_ops.h>
#include <asm/early_ioremap.h>
#include <asm/setup.h>
#include <asm/set_memory.h>
#include <asm/sections.h>
#include <asm/sbi.h>
#include <asm/tlbflush.h>
#include <asm/thread_info.h>
#include <asm/kasan.h>
#include <asm/efi.h>

#include "head.h"

#if defined(CONFIG_DUMMY_CONSOLE) || defined(CONFIG_EFI)
struct screen_info screen_info __section(".data") = {
	.orig_video_lines	= 30,
	.orig_video_cols	= 80,
	.orig_video_mode	= 0,
	.orig_video_ega_bx	= 0,
	.orig_video_isVGA	= 1,
	.orig_video_points	= 8
};
#endif

/*
 * The lucky hart to first increment this variable will boot the other cores.
 * This is used before the kernel initializes the BSS so it can't be in the
 * BSS.
 */
atomic_t hart_lottery __section(".sdata");
unsigned long boot_cpu_hartid;
static DEFINE_PER_CPU(struct cpu, cpu_devices);

/*
 * Place kernel memory regions on the resource tree so that
 * kexec-tools can retrieve them from /proc/iomem. While there
 * also add "System RAM" regions for compatibility with other
 * archs, and the rest of the known regions for completeness.
 */
static struct resource code_res = { .name = "Kernel code", };
static struct resource data_res = { .name = "Kernel data", };
static struct resource rodata_res = { .name = "Kernel rodata", };
static struct resource bss_res = { .name = "Kernel bss", };

static int __init add_resource(struct resource *parent,
				struct resource *res)
{
	int ret = 0;

	ret = insert_resource(parent, res);
	if (ret < 0) {
		pr_err("Failed to add a %s resource at %llx\n",
			res->name, (unsigned long long) res->start);
		return ret;
	}

	return 1;
}

static int __init add_kernel_resources(struct resource *res)
{
	int ret = 0;

	/*
	 * The memory region of the kernel image is continuous and
	 * was reserved on setup_bootmem, find it here and register
	 * it as a resource, then register the various segments of
	 * the image as child nodes
	 */
	if (!(res->start <= code_res.start && res->end >= data_res.end))
		return 0;

	res->name = "Kernel image";
	res->flags = IORESOURCE_SYSTEM_RAM | IORESOURCE_BUSY;

	/*
	 * We removed a part of this region on setup_bootmem so
	 * we need to expand the resource for the bss to fit in.
	 */
	res->end = bss_res.end;

	ret = add_resource(&iomem_resource, res);
	if (ret < 0)
		return ret;

	ret = add_resource(res, &code_res);
	if (ret < 0)
		return ret;

	ret = add_resource(res, &rodata_res);
	if (ret < 0)
		return ret;

	ret = add_resource(res, &data_res);
	if (ret < 0)
		return ret;

	ret = add_resource(res, &bss_res);

	return ret;
}

static void __init init_resources(void)
{
	struct memblock_region *region = NULL;
	struct resource *res = NULL;
<<<<<<< HEAD
	int ret = 0;
=======
	struct resource *mem_res = NULL;
	size_t mem_res_sz = 0;
	int ret = 0, i = 0;
>>>>>>> 6ee1d745

	code_res.start = __pa_symbol(_text);
	code_res.end = __pa_symbol(_etext) - 1;
	code_res.flags = IORESOURCE_SYSTEM_RAM | IORESOURCE_BUSY;

	rodata_res.start = __pa_symbol(__start_rodata);
	rodata_res.end = __pa_symbol(__end_rodata) - 1;
	rodata_res.flags = IORESOURCE_SYSTEM_RAM | IORESOURCE_BUSY;

	data_res.start = __pa_symbol(_data);
	data_res.end = __pa_symbol(_edata) - 1;
	data_res.flags = IORESOURCE_SYSTEM_RAM | IORESOURCE_BUSY;

	bss_res.start = __pa_symbol(__bss_start);
	bss_res.end = __pa_symbol(__bss_stop) - 1;
	bss_res.flags = IORESOURCE_SYSTEM_RAM | IORESOURCE_BUSY;

<<<<<<< HEAD
=======
	mem_res_sz = (memblock.memory.cnt + memblock.reserved.cnt) * sizeof(*mem_res);
	mem_res = memblock_alloc(mem_res_sz, SMP_CACHE_BYTES);
	if (!mem_res)
		panic("%s: Failed to allocate %zu bytes\n", __func__, mem_res_sz);
>>>>>>> 6ee1d745
	/*
	 * Start by adding the reserved regions, if they overlap
	 * with /memory regions, insert_resource later on will take
	 * care of it.
	 */
	for_each_reserved_mem_region(region) {
<<<<<<< HEAD
		res = memblock_alloc(sizeof(struct resource), SMP_CACHE_BYTES);
		if (!res)
			panic("%s: Failed to allocate %zu bytes\n", __func__,
			      sizeof(struct resource));
=======
		res = &mem_res[i++];
>>>>>>> 6ee1d745

		res->name = "Reserved";
		res->flags = IORESOURCE_MEM | IORESOURCE_BUSY;
		res->start = __pfn_to_phys(memblock_region_reserved_base_pfn(region));
		res->end = __pfn_to_phys(memblock_region_reserved_end_pfn(region)) - 1;

		ret = add_kernel_resources(res);
		if (ret < 0)
			goto error;
		else if (ret)
			continue;

		/*
		 * Ignore any other reserved regions within
		 * system memory.
		 */
<<<<<<< HEAD
		if (memblock_is_memory(res->start))
			continue;
=======
		if (memblock_is_memory(res->start)) {
			memblock_free((phys_addr_t) res, sizeof(struct resource));
			continue;
		}
>>>>>>> 6ee1d745

		ret = add_resource(&iomem_resource, res);
		if (ret < 0)
			goto error;
	}

	/* Add /memory regions to the resource tree */
	for_each_mem_region(region) {
<<<<<<< HEAD
		res = memblock_alloc(sizeof(struct resource), SMP_CACHE_BYTES);
		if (!res)
			panic("%s: Failed to allocate %zu bytes\n", __func__,
			      sizeof(struct resource));
=======
		res = &mem_res[i++];
>>>>>>> 6ee1d745

		if (unlikely(memblock_is_nomap(region))) {
			res->name = "Reserved";
			res->flags = IORESOURCE_MEM | IORESOURCE_BUSY;
		} else {
			res->name = "System RAM";
			res->flags = IORESOURCE_SYSTEM_RAM | IORESOURCE_BUSY;
		}

		res->start = __pfn_to_phys(memblock_region_memory_base_pfn(region));
		res->end = __pfn_to_phys(memblock_region_memory_end_pfn(region)) - 1;

		ret = add_resource(&iomem_resource, res);
		if (ret < 0)
			goto error;
	}

	return;

 error:
<<<<<<< HEAD
	memblock_free((phys_addr_t) res, sizeof(struct resource));
	/* Better an empty resource tree than an inconsistent one */
	release_child_resources(&iomem_resource);
=======
	/* Better an empty resource tree than an inconsistent one */
	release_child_resources(&iomem_resource);
	memblock_free((phys_addr_t) mem_res, mem_res_sz);
>>>>>>> 6ee1d745
}


static void __init parse_dtb(void)
{
	/* Early scan of device tree from init memory */
	if (early_init_dt_scan(dtb_early_va))
		return;

	pr_err("No DTB passed to the kernel\n");
#ifdef CONFIG_CMDLINE_FORCE
	strlcpy(boot_command_line, CONFIG_CMDLINE, COMMAND_LINE_SIZE);
	pr_info("Forcing kernel command line to: %s\n", boot_command_line);
#endif
}

void __init setup_arch(char **cmdline_p)
{
	parse_dtb();
	init_mm.start_code = (unsigned long) _stext;
	init_mm.end_code   = (unsigned long) _etext;
	init_mm.end_data   = (unsigned long) _edata;
	init_mm.brk        = (unsigned long) _end;

	*cmdline_p = boot_command_line;

	early_ioremap_setup();
	jump_label_init();
	parse_early_param();

	efi_init();
	setup_bootmem();
	paging_init();
	init_resources();
#if IS_ENABLED(CONFIG_BUILTIN_DTB)
	unflatten_and_copy_device_tree();
#else
	if (early_init_dt_verify(__va(dtb_early_pa)))
		unflatten_device_tree();
	else
		pr_err("No DTB found in kernel mappings\n");
#endif

	if (IS_ENABLED(CONFIG_RISCV_SBI))
		sbi_init();

	if (IS_ENABLED(CONFIG_STRICT_KERNEL_RWX))
		protect_kernel_text_data();
#ifdef CONFIG_SWIOTLB
	swiotlb_init(1);
#endif

#ifdef CONFIG_KASAN
	kasan_init();
#endif

#ifdef CONFIG_SMP
	setup_smp();
#endif

	riscv_fill_hwcap();
}

static int __init topology_init(void)
{
	int i;

	for_each_possible_cpu(i) {
		struct cpu *cpu = &per_cpu(cpu_devices, i);

		cpu->hotpluggable = cpu_has_hotplug(i);
		register_cpu(cpu, i);
	}

	return 0;
}
subsys_initcall(topology_init);

void free_initmem(void)
{
	unsigned long init_begin = (unsigned long)__init_begin;
	unsigned long init_end = (unsigned long)__init_end;

	set_memory_rw_nx(init_begin, (init_end - init_begin) >> PAGE_SHIFT);
	free_initmem_default(POISON_FREE_INITMEM);
}<|MERGE_RESOLUTION|>--- conflicted
+++ resolved
@@ -127,13 +127,9 @@
 {
 	struct memblock_region *region = NULL;
 	struct resource *res = NULL;
-<<<<<<< HEAD
-	int ret = 0;
-=======
 	struct resource *mem_res = NULL;
 	size_t mem_res_sz = 0;
 	int ret = 0, i = 0;
->>>>>>> 6ee1d745
 
 	code_res.start = __pa_symbol(_text);
 	code_res.end = __pa_symbol(_etext) - 1;
@@ -151,27 +147,17 @@
 	bss_res.end = __pa_symbol(__bss_stop) - 1;
 	bss_res.flags = IORESOURCE_SYSTEM_RAM | IORESOURCE_BUSY;
 
-<<<<<<< HEAD
-=======
 	mem_res_sz = (memblock.memory.cnt + memblock.reserved.cnt) * sizeof(*mem_res);
 	mem_res = memblock_alloc(mem_res_sz, SMP_CACHE_BYTES);
 	if (!mem_res)
 		panic("%s: Failed to allocate %zu bytes\n", __func__, mem_res_sz);
->>>>>>> 6ee1d745
 	/*
 	 * Start by adding the reserved regions, if they overlap
 	 * with /memory regions, insert_resource later on will take
 	 * care of it.
 	 */
 	for_each_reserved_mem_region(region) {
-<<<<<<< HEAD
-		res = memblock_alloc(sizeof(struct resource), SMP_CACHE_BYTES);
-		if (!res)
-			panic("%s: Failed to allocate %zu bytes\n", __func__,
-			      sizeof(struct resource));
-=======
 		res = &mem_res[i++];
->>>>>>> 6ee1d745
 
 		res->name = "Reserved";
 		res->flags = IORESOURCE_MEM | IORESOURCE_BUSY;
@@ -188,15 +174,10 @@
 		 * Ignore any other reserved regions within
 		 * system memory.
 		 */
-<<<<<<< HEAD
-		if (memblock_is_memory(res->start))
-			continue;
-=======
 		if (memblock_is_memory(res->start)) {
 			memblock_free((phys_addr_t) res, sizeof(struct resource));
 			continue;
 		}
->>>>>>> 6ee1d745
 
 		ret = add_resource(&iomem_resource, res);
 		if (ret < 0)
@@ -205,14 +186,7 @@
 
 	/* Add /memory regions to the resource tree */
 	for_each_mem_region(region) {
-<<<<<<< HEAD
-		res = memblock_alloc(sizeof(struct resource), SMP_CACHE_BYTES);
-		if (!res)
-			panic("%s: Failed to allocate %zu bytes\n", __func__,
-			      sizeof(struct resource));
-=======
 		res = &mem_res[i++];
->>>>>>> 6ee1d745
 
 		if (unlikely(memblock_is_nomap(region))) {
 			res->name = "Reserved";
@@ -233,15 +207,9 @@
 	return;
 
  error:
-<<<<<<< HEAD
-	memblock_free((phys_addr_t) res, sizeof(struct resource));
-	/* Better an empty resource tree than an inconsistent one */
-	release_child_resources(&iomem_resource);
-=======
 	/* Better an empty resource tree than an inconsistent one */
 	release_child_resources(&iomem_resource);
 	memblock_free((phys_addr_t) mem_res, mem_res_sz);
->>>>>>> 6ee1d745
 }
 
 
