--- conflicted
+++ resolved
@@ -139,52 +139,6 @@
 
 #ifdef CONFIG_PROC_FS
 
-<<<<<<< HEAD
-struct riscv_cpuinfo {
-	unsigned long mvendorid;
-	unsigned long marchid;
-	unsigned long mimpid;
-};
-static DEFINE_PER_CPU(struct riscv_cpuinfo, riscv_cpuinfo);
-
-static int riscv_cpuinfo_starting(unsigned int cpu)
-{
-	struct riscv_cpuinfo *ci = this_cpu_ptr(&riscv_cpuinfo);
-
-#if IS_ENABLED(CONFIG_RISCV_SBI)
-	ci->mvendorid = sbi_spec_is_0_1() ? 0 : sbi_get_mvendorid();
-	ci->marchid = sbi_spec_is_0_1() ? 0 : sbi_get_marchid();
-	ci->mimpid = sbi_spec_is_0_1() ? 0 : sbi_get_mimpid();
-#elif IS_ENABLED(CONFIG_RISCV_M_MODE)
-	ci->mvendorid = csr_read(CSR_MVENDORID);
-	ci->marchid = csr_read(CSR_MARCHID);
-	ci->mimpid = csr_read(CSR_MIMPID);
-#else
-	ci->mvendorid = 0;
-	ci->marchid = 0;
-	ci->mimpid = 0;
-#endif
-
-	return 0;
-}
-
-static int __init riscv_cpuinfo_init(void)
-{
-	int ret;
-
-	ret = cpuhp_setup_state(CPUHP_AP_ONLINE_DYN, "riscv/cpuinfo:starting",
-				riscv_cpuinfo_starting, NULL);
-	if (ret < 0) {
-		pr_err("cpuinfo: failed to register hotplug callbacks.\n");
-		return ret;
-	}
-
-	return 0;
-}
-device_initcall(riscv_cpuinfo_init);
-
-=======
->>>>>>> 6e66e96e
 #define __RISCV_ISA_EXT_DATA(UPROP, EXTID) \
 	{							\
 		.uprop = #UPROP,				\
