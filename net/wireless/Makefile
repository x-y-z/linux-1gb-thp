# SPDX-License-Identifier: GPL-2.0
obj-$(CONFIG_CFG80211) += cfg80211.o
obj-$(CONFIG_LIB80211) += lib80211.o
obj-$(CONFIG_LIB80211_CRYPT_WEP) += lib80211_crypt_wep.o
obj-$(CONFIG_LIB80211_CRYPT_CCMP) += lib80211_crypt_ccmp.o
obj-$(CONFIG_LIB80211_CRYPT_TKIP) += lib80211_crypt_tkip.o
obj-y += tests/

obj-$(CONFIG_WEXT_CORE) += wext-core.o
obj-$(CONFIG_WEXT_PROC) += wext-proc.o
obj-$(CONFIG_WEXT_SPY) += wext-spy.o
obj-$(CONFIG_WEXT_PRIV) += wext-priv.o

cfg80211-y += core.o sysfs.o radiotap.o util.o reg.o scan.o nl80211.o
cfg80211-y += mlme.o ibss.o sme.o chan.o ethtool.o mesh.o ap.o trace.o ocb.o
cfg80211-y += pmsr.o
cfg80211-$(CONFIG_OF) += of.o
cfg80211-$(CONFIG_CFG80211_DEBUGFS) += debugfs.o
cfg80211-$(CONFIG_CFG80211_WEXT) += wext-compat.o wext-sme.o

CFLAGS_trace.o := -I$(src)

cfg80211-$(CONFIG_CFG80211_USE_KERNEL_REGDB_KEYS) += shipped-certs.o
ifneq ($(CONFIG_CFG80211_EXTRA_REGDB_KEYDIR),)
cfg80211-y += extra-certs.o
endif

<<<<<<< HEAD
$(obj)/shipped-certs.c: $(sort $(wildcard $(srctree)/$(src)/certs/*.hex))
=======
$(obj)/shipped-certs.c: $(sort $(wildcard $(src)/certs/*.hex))
>>>>>>> 0c383648
	@$(kecho) "  GEN     $@"
	$(Q)(echo '#include "reg.h"'; \
	  echo 'const u8 shipped_regdb_certs[] = {'; \
	  echo | cat - $^ ; \
	  echo '};'; \
	  echo 'unsigned int shipped_regdb_certs_len = sizeof(shipped_regdb_certs);'; \
	 ) > $@

$(obj)/extra-certs.c: $(CONFIG_CFG80211_EXTRA_REGDB_KEYDIR) \
		      $(sort $(wildcard $(CONFIG_CFG80211_EXTRA_REGDB_KEYDIR)/*.x509))
	@$(kecho) "  GEN     $@"
	$(Q)(set -e; \
	  allf=""; \
	  for f in $^ ; do \
	      test -f $$f || continue;\
	      # similar to hexdump -v -e '1/1 "0x%.2x," "\n"' \
	      thisf=$$(od -An -v -tx1 < $$f | \
	                   sed -e 's/ /\n/g' | \
	                   sed -e 's/^[0-9a-f]\+$$/\0/;t;d' | \
	                   sed -e 's/^/0x/;s/$$/,/'); \
	      # file should not be empty - maybe command substitution failed? \
	      test ! -z "$$thisf";\
	      allf=$$allf$$thisf;\
	  done; \
	  ( \
	      echo '#include "reg.h"'; \
	      echo 'const u8 extra_regdb_certs[] = {'; \
	      echo "$$allf"; \
	      echo '};'; \
	      echo 'unsigned int extra_regdb_certs_len = sizeof(extra_regdb_certs);'; \
	  ) > $@)

clean-files += shipped-certs.c extra-certs.c<|MERGE_RESOLUTION|>--- conflicted
+++ resolved
@@ -25,11 +25,7 @@
 cfg80211-y += extra-certs.o
 endif
 
-<<<<<<< HEAD
-$(obj)/shipped-certs.c: $(sort $(wildcard $(srctree)/$(src)/certs/*.hex))
-=======
 $(obj)/shipped-certs.c: $(sort $(wildcard $(src)/certs/*.hex))
->>>>>>> 0c383648
 	@$(kecho) "  GEN     $@"
 	$(Q)(echo '#include "reg.h"'; \
 	  echo 'const u8 shipped_regdb_certs[] = {'; \
