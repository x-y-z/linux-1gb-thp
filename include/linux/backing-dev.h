--- conflicted
+++ resolved
@@ -133,24 +133,7 @@
 	return test_bit(WB_writeback_running, &wb->state);
 }
 
-<<<<<<< HEAD
-static inline struct backing_dev_info *inode_to_bdi(struct inode *inode)
-{
-	struct super_block *sb;
-
-	if (!inode)
-		return &noop_backing_dev_info;
-
-	sb = inode->i_sb;
-#ifdef CONFIG_BLOCK
-	if (sb_is_blkdev_sb(sb))
-		return I_BDEV(inode)->bd_disk->bdi;
-#endif
-	return sb->s_bdi;
-}
-=======
 struct backing_dev_info *inode_to_bdi(struct inode *inode);
->>>>>>> df0cc57e
 
 static inline int wb_congested(struct bdi_writeback *wb, int cong_bits)
 {
