--- conflicted
+++ resolved
@@ -4197,27 +4197,6 @@
 	dig_port->write_infoframe(encoder, crtc_state, type, &sdp, len);
 }
 
-<<<<<<< HEAD
-void intel_write_dp_vsc_sdp(struct intel_encoder *encoder,
-			    const struct intel_crtc_state *crtc_state,
-			    const struct drm_dp_vsc_sdp *vsc)
-{
-	struct intel_digital_port *dig_port = enc_to_dig_port(encoder);
-	struct drm_i915_private *dev_priv = to_i915(encoder->base.dev);
-	struct dp_sdp sdp = {};
-	ssize_t len;
-
-	len = drm_dp_vsc_sdp_pack(vsc, &sdp);
-
-	if (drm_WARN_ON(&dev_priv->drm, len < 0))
-		return;
-
-	dig_port->write_infoframe(encoder, crtc_state, DP_SDP_VSC,
-					&sdp, len);
-}
-
-=======
->>>>>>> f112b68f
 void intel_dp_set_infoframes(struct intel_encoder *encoder,
 			     bool enable,
 			     const struct intel_crtc_state *crtc_state,
