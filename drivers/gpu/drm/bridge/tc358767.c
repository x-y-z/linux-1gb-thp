// SPDX-License-Identifier: GPL-2.0-or-later
/*
 * TC358767/TC358867/TC9595 DSI/DPI-to-DPI/(e)DP bridge driver
 *
 * The TC358767/TC358867/TC9595 can operate in multiple modes.
 * All modes are supported -- DPI->(e)DP / DSI->DPI / DSI->(e)DP .
 *
 * Copyright (C) 2016 CogentEmbedded Inc
 * Author: Andrey Gusakov <andrey.gusakov@cogentembedded.com>
 *
 * Copyright (C) 2016 Pengutronix, Philipp Zabel <p.zabel@pengutronix.de>
 *
 * Copyright (C) 2016 Zodiac Inflight Innovations
 *
 * Initially based on: drivers/gpu/drm/i2c/tda998x_drv.c
 *
 * Copyright (C) 2012 Texas Instruments
 * Author: Rob Clark <robdclark@gmail.com>
 */

#include <linux/bitfield.h>
#include <linux/clk.h>
#include <linux/device.h>
#include <linux/gpio/consumer.h>
#include <linux/i2c.h>
#include <linux/kernel.h>
#include <linux/media-bus-format.h>
#include <linux/module.h>
#include <linux/regmap.h>
#include <linux/slab.h>

#include <drm/display/drm_dp_helper.h>
#include <drm/drm_atomic_helper.h>
#include <drm/drm_bridge.h>
#include <drm/drm_edid.h>
#include <drm/drm_mipi_dsi.h>
#include <drm/drm_of.h>
#include <drm/drm_panel.h>
#include <drm/drm_print.h>
#include <drm/drm_probe_helper.h>

/* Registers */

/* DSI D-PHY Layer registers */
#define D0W_DPHYCONTTX		0x0004
#define CLW_DPHYCONTTX		0x0020
#define D0W_DPHYCONTRX		0x0024
#define D1W_DPHYCONTRX		0x0028
#define D2W_DPHYCONTRX		0x002c
#define D3W_DPHYCONTRX		0x0030
#define COM_DPHYCONTRX		0x0038
#define CLW_CNTRL		0x0040
#define D0W_CNTRL		0x0044
#define D1W_CNTRL		0x0048
#define D2W_CNTRL		0x004c
#define D3W_CNTRL		0x0050
#define TESTMODE_CNTRL		0x0054

/* PPI layer registers */
#define PPI_STARTPPI		0x0104 /* START control bit */
#define PPI_BUSYPPI		0x0108 /* PPI busy status */
#define PPI_LPTXTIMECNT		0x0114 /* LPTX timing signal */
#define LPX_PERIOD			3
#define PPI_LANEENABLE		0x0134
#define PPI_TX_RX_TA		0x013c
#define TTA_GET				0x40000
#define TTA_SURE			6
#define PPI_D0S_ATMR		0x0144
#define PPI_D1S_ATMR		0x0148
#define PPI_D0S_CLRSIPOCOUNT	0x0164 /* Assertion timer for Lane 0 */
#define PPI_D1S_CLRSIPOCOUNT	0x0168 /* Assertion timer for Lane 1 */
#define PPI_D2S_CLRSIPOCOUNT	0x016c /* Assertion timer for Lane 2 */
#define PPI_D3S_CLRSIPOCOUNT	0x0170 /* Assertion timer for Lane 3 */
#define PPI_START_FUNCTION		BIT(0)

/* DSI layer registers */
#define DSI_STARTDSI		0x0204 /* START control bit of DSI-TX */
#define DSI_BUSYDSI		0x0208 /* DSI busy status */
#define DSI_LANEENABLE		0x0210 /* Enables each lane */
#define DSI_RX_START			BIT(0)

/* Lane enable PPI and DSI register bits */
#define LANEENABLE_CLEN		BIT(0)
#define LANEENABLE_L0EN		BIT(1)
#define LANEENABLE_L1EN		BIT(2)
#define LANEENABLE_L2EN		BIT(1)
#define LANEENABLE_L3EN		BIT(2)

#define DSI_LANESTATUS0		0x0214	/* DSI lane status 0 */
#define DSI_LANESTATUS1		0x0218	/* DSI lane status 1 */
#define DSI_INTSTATUS		0x0220	/* Interrupt Status */
#define DSI_INTMASK		0x0224	/* Interrupt Mask */
#define DSI_INTCLR		0x0228	/* Interrupt Clear */
#define DSI_LPTXTO		0x0230	/* LPTX Time Out Counter */

/* DSI General Registers */
#define DSIERRCNT		0x0300	/* DSI Error Count Register */

/* DSI Application Layer Registers */
#define APLCTRL			0x0400	/* Application layer Control Register */
#define RDPKTLN			0x0404	/* DSI Read packet Length Register */

/* Display Parallel Input Interface */
#define DPIPXLFMT		0x0440
#define VS_POL_ACTIVE_LOW		(1 << 10)
#define HS_POL_ACTIVE_LOW		(1 << 9)
#define DE_POL_ACTIVE_HIGH		(0 << 8)
#define SUB_CFG_TYPE_CONFIG1		(0 << 2) /* LSB aligned */
#define SUB_CFG_TYPE_CONFIG2		(1 << 2) /* Loosely Packed */
#define SUB_CFG_TYPE_CONFIG3		(2 << 2) /* LSB aligned 8-bit */
#define DPI_BPP_RGB888			(0 << 0)
#define DPI_BPP_RGB666			(1 << 0)
#define DPI_BPP_RGB565			(2 << 0)

/* Display Parallel Output Interface */
#define POCTRL			0x0448
#define POCTRL_S2P			BIT(7)
#define POCTRL_PCLK_POL			BIT(3)
#define POCTRL_VS_POL			BIT(2)
#define POCTRL_HS_POL			BIT(1)
#define POCTRL_DE_POL			BIT(0)

/* Video Path */
#define VPCTRL0			0x0450
#define VSDELAY			GENMASK(31, 20)
#define OPXLFMT_RGB666			(0 << 8)
#define OPXLFMT_RGB888			(1 << 8)
#define FRMSYNC_DISABLED		(0 << 4) /* Video Timing Gen Disabled */
#define FRMSYNC_ENABLED			(1 << 4) /* Video Timing Gen Enabled */
#define MSF_DISABLED			(0 << 0) /* Magic Square FRC disabled */
#define MSF_ENABLED			(1 << 0) /* Magic Square FRC enabled */
#define HTIM01			0x0454
#define HPW			GENMASK(8, 0)
#define HBPR			GENMASK(24, 16)
#define HTIM02			0x0458
#define HDISPR			GENMASK(10, 0)
#define HFPR			GENMASK(24, 16)
#define VTIM01			0x045c
#define VSPR			GENMASK(7, 0)
#define VBPR			GENMASK(23, 16)
#define VTIM02			0x0460
#define VFPR			GENMASK(23, 16)
#define VDISPR			GENMASK(10, 0)
#define VFUEN0			0x0464
#define VFUEN				BIT(0)   /* Video Frame Timing Upload */

/* System */
#define TC_IDREG		0x0500	/* Chip ID and Revision ID */
#define SYSBOOT			0x0504	/* System BootStrap Status Register */
#define SYSSTAT			0x0508	/* System Status Register */
#define SYSRSTENB		0x050c /* System Reset/Enable Register */
#define ENBI2C				(1 << 0)
#define ENBLCD0				(1 << 2)
#define ENBBM				(1 << 3)
#define ENBDSIRX			(1 << 4)
#define ENBREG				(1 << 5)
#define ENBHDCP				(1 << 8)
#define SYSCTRL			0x0510	/* System Control Register */
#define DP0_AUDSRC_NO_INPUT		(0 << 3)
#define DP0_AUDSRC_I2S_RX		(1 << 3)
#define DP0_VIDSRC_NO_INPUT		(0 << 0)
#define DP0_VIDSRC_DSI_RX		(1 << 0)
#define DP0_VIDSRC_DPI_RX		(2 << 0)
#define DP0_VIDSRC_COLOR_BAR		(3 << 0)
#define GPIOM			0x0540	/* GPIO Mode Control Register */
#define GPIOC			0x0544	/* GPIO Direction Control Register */
#define GPIOO			0x0548	/* GPIO Output Register */
#define GPIOI			0x054c	/* GPIO Input Register */
#define INTCTL_G		0x0560	/* General Interrupts Control Register */
#define INTSTS_G		0x0564	/* General Interrupts Status Register */

#define INT_SYSERR		BIT(16)
#define INT_GPIO_H(x)		(1 << (x == 0 ? 2 : 10))
#define INT_GPIO_LC(x)		(1 << (x == 0 ? 3 : 11))

#define TEST_INT_C		0x0570	/* Test Interrupts Control Register */
#define TEST_INT_S		0x0574	/* Test Interrupts Status Register */

#define INT_GP0_LCNT		0x0584	/* Interrupt GPIO0 Low Count Value Register */
#define INT_GP1_LCNT		0x0588	/* Interrupt GPIO1 Low Count Value Register */

/* Control */
#define DP0CTL			0x0600
#define VID_MN_GEN			BIT(6)   /* Auto-generate M/N values */
#define EF_EN				BIT(5)   /* Enable Enhanced Framing */
#define VID_EN				BIT(1)   /* Video transmission enable */
#define DP_EN				BIT(0)   /* Enable DPTX function */

/* Clocks */
#define DP0_VIDMNGEN0		0x0610	/* DP0 Video Force M Value Register */
#define DP0_VIDMNGEN1		0x0614	/* DP0 Video Force N Value Register */
#define DP0_VMNGENSTATUS	0x0618	/* DP0 Video Current M Value Register */
#define DP0_AUDMNGEN0		0x0628	/* DP0 Audio Force M Value Register */
#define DP0_AUDMNGEN1		0x062c	/* DP0 Audio Force N Value Register */
#define DP0_AMNGENSTATUS	0x0630	/* DP0 Audio Current M Value Register */

/* Main Channel */
#define DP0_SECSAMPLE		0x0640
#define DP0_VIDSYNCDELAY	0x0644
#define VID_SYNC_DLY		GENMASK(15, 0)
#define THRESH_DLY		GENMASK(31, 16)

#define DP0_TOTALVAL		0x0648
#define H_TOTAL			GENMASK(15, 0)
#define V_TOTAL			GENMASK(31, 16)
#define DP0_STARTVAL		0x064c
#define H_START			GENMASK(15, 0)
#define V_START			GENMASK(31, 16)
#define DP0_ACTIVEVAL		0x0650
#define H_ACT			GENMASK(15, 0)
#define V_ACT			GENMASK(31, 16)

#define DP0_SYNCVAL		0x0654
#define VS_WIDTH		GENMASK(30, 16)
#define HS_WIDTH		GENMASK(14, 0)
#define SYNCVAL_HS_POL_ACTIVE_LOW	(1 << 15)
#define SYNCVAL_VS_POL_ACTIVE_LOW	(1 << 31)
#define DP0_MISC		0x0658
#define TU_SIZE_RECOMMENDED		(63) /* LSCLK cycles per TU */
#define MAX_TU_SYMBOL		GENMASK(28, 23)
#define TU_SIZE			GENMASK(21, 16)
#define BPC_6				(0 << 5)
#define BPC_8				(1 << 5)

/* AUX channel */
#define DP0_AUXCFG0		0x0660
#define DP0_AUXCFG0_BSIZE	GENMASK(11, 8)
#define DP0_AUXCFG0_ADDR_ONLY	BIT(4)
#define DP0_AUXCFG1		0x0664
#define AUX_RX_FILTER_EN		BIT(16)

#define DP0_AUXADDR		0x0668
#define DP0_AUXWDATA(i)		(0x066c + (i) * 4)
#define DP0_AUXRDATA(i)		(0x067c + (i) * 4)
#define DP0_AUXSTATUS		0x068c
#define AUX_BYTES		GENMASK(15, 8)
#define AUX_STATUS		GENMASK(7, 4)
#define AUX_TIMEOUT		BIT(1)
#define AUX_BUSY		BIT(0)
#define DP0_AUXI2CADR		0x0698

/* Link Training */
#define DP0_SRCCTRL		0x06a0
#define DP0_SRCCTRL_PRE1		GENMASK(29, 28)
#define DP0_SRCCTRL_SWG1		GENMASK(25, 24)
#define DP0_SRCCTRL_PRE0		GENMASK(21, 20)
#define DP0_SRCCTRL_SWG0		GENMASK(17, 16)
#define DP0_SRCCTRL_SCRMBLDIS		BIT(13)
#define DP0_SRCCTRL_EN810B		BIT(12)
#define DP0_SRCCTRL_NOTP		(0 << 8)
#define DP0_SRCCTRL_TP1			(1 << 8)
#define DP0_SRCCTRL_TP2			(2 << 8)
#define DP0_SRCCTRL_LANESKEW		BIT(7)
#define DP0_SRCCTRL_SSCG		BIT(3)
#define DP0_SRCCTRL_LANES_1		(0 << 2)
#define DP0_SRCCTRL_LANES_2		(1 << 2)
#define DP0_SRCCTRL_BW27		(1 << 1)
#define DP0_SRCCTRL_BW162		(0 << 1)
#define DP0_SRCCTRL_AUTOCORRECT		BIT(0)
#define DP0_LTSTAT		0x06d0
#define LT_LOOPDONE			BIT(13)
#define LT_STATUS_MASK			(0x1f << 8)
#define LT_CHANNEL1_EQ_BITS		(DP_CHANNEL_EQ_BITS << 4)
#define LT_INTERLANE_ALIGN_DONE		BIT(3)
#define LT_CHANNEL0_EQ_BITS		(DP_CHANNEL_EQ_BITS)
#define DP0_SNKLTCHGREQ		0x06d4
#define DP0_LTLOOPCTRL		0x06d8
#define DP0_SNKLTCTRL		0x06e4
#define DP0_TPATDAT0		0x06e8	/* DP0 Test Pattern bits 29 to 0 */
#define DP0_TPATDAT1		0x06ec	/* DP0 Test Pattern bits 59 to 30 */
#define DP0_TPATDAT2		0x06f0	/* DP0 Test Pattern bits 89 to 60 */
#define DP0_TPATDAT3		0x06f4	/* DP0 Test Pattern bits 119 to 90 */

#define AUDCFG0			0x0700	/* DP0 Audio Config0 Register */
#define AUDCFG1			0x0704	/* DP0 Audio Config1 Register */
#define AUDIFDATA0		0x0708	/* DP0 Audio Info Frame Bytes 3 to 0 */
#define AUDIFDATA1		0x070c	/* DP0 Audio Info Frame Bytes 7 to 4 */
#define AUDIFDATA2		0x0710	/* DP0 Audio Info Frame Bytes 11 to 8 */
#define AUDIFDATA3		0x0714	/* DP0 Audio Info Frame Bytes 15 to 12 */
#define AUDIFDATA4		0x0718	/* DP0 Audio Info Frame Bytes 19 to 16 */
#define AUDIFDATA5		0x071c	/* DP0 Audio Info Frame Bytes 23 to 20 */
#define AUDIFDATA6		0x0720	/* DP0 Audio Info Frame Bytes 27 to 24 */

#define DP1_SRCCTRL		0x07a0	/* DP1 Control Register */
#define DP1_SRCCTRL_PRE			GENMASK(21, 20)
#define DP1_SRCCTRL_SWG			GENMASK(17, 16)

/* PHY */
#define DP_PHY_CTRL		0x0800
#define DP_PHY_RST			BIT(28)  /* DP PHY Global Soft Reset */
#define BGREN				BIT(25)  /* AUX PHY BGR Enable */
#define PWR_SW_EN			BIT(24)  /* PHY Power Switch Enable */
#define PHY_M1_RST			BIT(12)  /* Reset PHY1 Main Channel */
#define PHY_RDY				BIT(16)  /* PHY Main Channels Ready */
#define PHY_M0_RST			BIT(8)   /* Reset PHY0 Main Channel */
#define PHY_2LANE			BIT(2)   /* PHY Enable 2 lanes */
#define PHY_A0_EN			BIT(1)   /* PHY Aux Channel0 Enable */
#define PHY_M0_EN			BIT(0)   /* PHY Main Channel0 Enable */
#define DP_PHY_CFG_WR		0x0810	/* DP PHY Configuration Test Write Register */
#define DP_PHY_CFG_RD		0x0814	/* DP PHY Configuration Test Read Register */
#define DP0_AUX_PHY_CTRL	0x0820	/* DP0 AUX PHY Control Register */
#define DP0_MAIN_PHY_DBG	0x0840	/* DP0 Main PHY Test Debug Register */

/* I2S */
#define I2SCFG			0x0880	/* I2S Audio Config 0 Register */
#define I2SCH0STAT0		0x0888	/* I2S Audio Channel 0 Status Bytes 3 to 0 */
#define I2SCH0STAT1		0x088c	/* I2S Audio Channel 0 Status Bytes 7 to 4 */
#define I2SCH0STAT2		0x0890	/* I2S Audio Channel 0 Status Bytes 11 to 8 */
#define I2SCH0STAT3		0x0894	/* I2S Audio Channel 0 Status Bytes 15 to 12 */
#define I2SCH0STAT4		0x0898	/* I2S Audio Channel 0 Status Bytes 19 to 16 */
#define I2SCH0STAT5		0x089c	/* I2S Audio Channel 0 Status Bytes 23 to 20 */
#define I2SCH1STAT0		0x08a0	/* I2S Audio Channel 1 Status Bytes 3 to 0 */
#define I2SCH1STAT1		0x08a4	/* I2S Audio Channel 1 Status Bytes 7 to 4 */
#define I2SCH1STAT2		0x08a8	/* I2S Audio Channel 1 Status Bytes 11 to 8 */
#define I2SCH1STAT3		0x08ac	/* I2S Audio Channel 1 Status Bytes 15 to 12 */
#define I2SCH1STAT4		0x08b0	/* I2S Audio Channel 1 Status Bytes 19 to 16 */
#define I2SCH1STAT5		0x08b4	/* I2S Audio Channel 1 Status Bytes 23 to 20 */

/* PLL */
#define DP0_PLLCTRL		0x0900
#define DP1_PLLCTRL		0x0904	/* not defined in DS */
#define PXL_PLLCTRL		0x0908
#define PLLUPDATE			BIT(2)
#define PLLBYP				BIT(1)
#define PLLEN				BIT(0)
#define PXL_PLLPARAM		0x0914
#define IN_SEL_REFCLK			(0 << 14)
#define SYS_PLLPARAM		0x0918
#define REF_FREQ_38M4			(0 << 8) /* 38.4 MHz */
#define REF_FREQ_19M2			(1 << 8) /* 19.2 MHz */
#define REF_FREQ_26M			(2 << 8) /* 26 MHz */
#define REF_FREQ_13M			(3 << 8) /* 13 MHz */
#define SYSCLK_SEL_LSCLK		(0 << 4)
#define LSCLK_DIV_1			(0 << 0)
#define LSCLK_DIV_2			(1 << 0)

/* Test & Debug */
#define TSTCTL			0x0a00
#define COLOR_R			GENMASK(31, 24)
#define COLOR_G			GENMASK(23, 16)
#define COLOR_B			GENMASK(15, 8)
#define ENI2CFILTER		BIT(4)
#define COLOR_BAR_MODE		GENMASK(1, 0)
#define COLOR_BAR_MODE_BARS	2
#define PLL_DBG			0x0a04

static bool tc_test_pattern;
module_param_named(test, tc_test_pattern, bool, 0644);

struct tc_edp_link {
	u8			dpcd[DP_RECEIVER_CAP_SIZE];
	unsigned int		rate;
	u8			num_lanes;
	u8			assr;
	bool			scrambler_dis;
	bool			spread;
};

struct tc_data {
	struct device		*dev;
	struct regmap		*regmap;
	struct drm_dp_aux	aux;

	struct drm_bridge	bridge;
	struct drm_bridge	*panel_bridge;
	struct drm_connector	connector;

	struct mipi_dsi_device	*dsi;

	/* link settings */
	struct tc_edp_link	link;

	/* current mode */
	struct drm_display_mode	mode;

	u32			rev;
	u8			assr;
	u8			pre_emphasis[2];

	struct gpio_desc	*sd_gpio;
	struct gpio_desc	*reset_gpio;
	struct clk		*refclk;

	/* do we have IRQ */
	bool			have_irq;

	/* Input connector type, DSI and not DPI. */
	bool			input_connector_dsi;

	/* HPD pin number (0 or 1) or -ENODEV */
	int			hpd_pin;
};

static inline struct tc_data *aux_to_tc(struct drm_dp_aux *a)
{
	return container_of(a, struct tc_data, aux);
}

static inline struct tc_data *bridge_to_tc(struct drm_bridge *b)
{
	return container_of(b, struct tc_data, bridge);
}

static inline struct tc_data *connector_to_tc(struct drm_connector *c)
{
	return container_of(c, struct tc_data, connector);
}

static inline int tc_poll_timeout(struct tc_data *tc, unsigned int addr,
				  unsigned int cond_mask,
				  unsigned int cond_value,
				  unsigned long sleep_us, u64 timeout_us)
{
	unsigned int val;

	return regmap_read_poll_timeout(tc->regmap, addr, val,
					(val & cond_mask) == cond_value,
					sleep_us, timeout_us);
}

static int tc_aux_wait_busy(struct tc_data *tc)
{
	return tc_poll_timeout(tc, DP0_AUXSTATUS, AUX_BUSY, 0, 100, 100000);
}

static int tc_aux_write_data(struct tc_data *tc, const void *data,
			     size_t size)
{
	u32 auxwdata[DP_AUX_MAX_PAYLOAD_BYTES / sizeof(u32)] = { 0 };
	int ret, count = ALIGN(size, sizeof(u32));

	memcpy(auxwdata, data, size);

	ret = regmap_raw_write(tc->regmap, DP0_AUXWDATA(0), auxwdata, count);
	if (ret)
		return ret;

	return size;
}

static int tc_aux_read_data(struct tc_data *tc, void *data, size_t size)
{
	u32 auxrdata[DP_AUX_MAX_PAYLOAD_BYTES / sizeof(u32)];
	int ret, count = ALIGN(size, sizeof(u32));

	ret = regmap_raw_read(tc->regmap, DP0_AUXRDATA(0), auxrdata, count);
	if (ret)
		return ret;

	memcpy(data, auxrdata, size);

	return size;
}

static u32 tc_auxcfg0(struct drm_dp_aux_msg *msg, size_t size)
{
	u32 auxcfg0 = msg->request;

	if (size)
		auxcfg0 |= FIELD_PREP(DP0_AUXCFG0_BSIZE, size - 1);
	else
		auxcfg0 |= DP0_AUXCFG0_ADDR_ONLY;

	return auxcfg0;
}

static ssize_t tc_aux_transfer(struct drm_dp_aux *aux,
			       struct drm_dp_aux_msg *msg)
{
	struct tc_data *tc = aux_to_tc(aux);
	size_t size = min_t(size_t, DP_AUX_MAX_PAYLOAD_BYTES - 1, msg->size);
	u8 request = msg->request & ~DP_AUX_I2C_MOT;
	u32 auxstatus;
	int ret;

	ret = tc_aux_wait_busy(tc);
	if (ret)
		return ret;

	switch (request) {
	case DP_AUX_NATIVE_READ:
	case DP_AUX_I2C_READ:
		break;
	case DP_AUX_NATIVE_WRITE:
	case DP_AUX_I2C_WRITE:
		if (size) {
			ret = tc_aux_write_data(tc, msg->buffer, size);
			if (ret < 0)
				return ret;
		}
		break;
	default:
		return -EINVAL;
	}

	/* Store address */
	ret = regmap_write(tc->regmap, DP0_AUXADDR, msg->address);
	if (ret)
		return ret;
	/* Start transfer */
	ret = regmap_write(tc->regmap, DP0_AUXCFG0, tc_auxcfg0(msg, size));
	if (ret)
		return ret;

	ret = tc_aux_wait_busy(tc);
	if (ret)
		return ret;

	ret = regmap_read(tc->regmap, DP0_AUXSTATUS, &auxstatus);
	if (ret)
		return ret;

	if (auxstatus & AUX_TIMEOUT)
		return -ETIMEDOUT;
	/*
	 * For some reason address-only DP_AUX_I2C_WRITE (MOT), still
	 * reports 1 byte transferred in its status. To deal we that
	 * we ignore aux_bytes field if we know that this was an
	 * address-only transfer
	 */
	if (size)
		size = FIELD_GET(AUX_BYTES, auxstatus);
	msg->reply = FIELD_GET(AUX_STATUS, auxstatus);

	switch (request) {
	case DP_AUX_NATIVE_READ:
	case DP_AUX_I2C_READ:
		if (size)
			return tc_aux_read_data(tc, msg->buffer, size);
		break;
	}

	return size;
}

static const char * const training_pattern1_errors[] = {
	"No errors",
	"Aux write error",
	"Aux read error",
	"Max voltage reached error",
	"Loop counter expired error",
	"res", "res", "res"
};

static const char * const training_pattern2_errors[] = {
	"No errors",
	"Aux write error",
	"Aux read error",
	"Clock recovery failed error",
	"Loop counter expired error",
	"res", "res", "res"
};

static u32 tc_srcctrl(struct tc_data *tc)
{
	/*
	 * No training pattern, skew lane 1 data by two LSCLK cycles with
	 * respect to lane 0 data, AutoCorrect Mode = 0
	 */
	u32 reg = DP0_SRCCTRL_NOTP | DP0_SRCCTRL_LANESKEW | DP0_SRCCTRL_EN810B;

	if (tc->link.scrambler_dis)
		reg |= DP0_SRCCTRL_SCRMBLDIS;	/* Scrambler Disabled */
	if (tc->link.spread)
		reg |= DP0_SRCCTRL_SSCG;	/* Spread Spectrum Enable */
	if (tc->link.num_lanes == 2)
		reg |= DP0_SRCCTRL_LANES_2;	/* Two Main Channel Lanes */
	if (tc->link.rate != 162000)
		reg |= DP0_SRCCTRL_BW27;	/* 2.7 Gbps link */
	return reg;
}

static int tc_pllupdate(struct tc_data *tc, unsigned int pllctrl)
{
	int ret;

	ret = regmap_write(tc->regmap, pllctrl, PLLUPDATE | PLLEN);
	if (ret)
		return ret;

	/* Wait for PLL to lock: up to 7.5 ms, depending on refclk */
	usleep_range(15000, 20000);

	return 0;
}

static int tc_pxl_pll_calc(struct tc_data *tc, u32 refclk, u32 pixelclock,
			   int *out_best_pixelclock, u32 *out_pxl_pllparam)
{
	int i_pre, best_pre = 1;
	int i_post, best_post = 1;
	int div, best_div = 1;
	int mul, best_mul = 1;
	int delta, best_delta;
	int ext_div[] = {1, 2, 3, 5, 7};
	int clk_min, clk_max;
	int best_pixelclock = 0;
	int vco_hi = 0;
	u32 pxl_pllparam;

	/*
	 * refclk * mul / (ext_pre_div * pre_div) should be in range:
	 * - DPI ..... 0 to 100 MHz
	 * - (e)DP ... 150 to 650 MHz
	 */
	if (tc->bridge.type == DRM_MODE_CONNECTOR_DPI) {
		clk_min = 0;
		clk_max = 100000000;
	} else {
		clk_min = 150000000;
		clk_max = 650000000;
	}

	dev_dbg(tc->dev, "PLL: requested %d pixelclock, ref %d\n", pixelclock,
		refclk);
	best_delta = pixelclock;
	/* Loop over all possible ext_divs, skipping invalid configurations */
	for (i_pre = 0; i_pre < ARRAY_SIZE(ext_div); i_pre++) {
		/*
		 * refclk / ext_pre_div should be in the 1 to 200 MHz range.
		 * We don't allow any refclk > 200 MHz, only check lower bounds.
		 */
		if (refclk / ext_div[i_pre] < 1000000)
			continue;
		for (i_post = 0; i_post < ARRAY_SIZE(ext_div); i_post++) {
			for (div = 1; div <= 16; div++) {
				u32 clk, iclk;
				u64 tmp;

				/* PCLK PLL input unit clock ... 6..40 MHz */
				iclk = refclk / (div * ext_div[i_pre]);
				if (iclk < 6000000 || iclk > 40000000)
					continue;

				tmp = pixelclock * ext_div[i_pre] *
				      ext_div[i_post] * div;
				do_div(tmp, refclk);
				mul = tmp;

				/* Check limits */
				if ((mul < 1) || (mul > 128))
					continue;

				clk = (refclk / ext_div[i_pre] / div) * mul;
				if ((clk > clk_max) || (clk < clk_min))
					continue;

				clk = clk / ext_div[i_post];
				delta = clk - pixelclock;

				if (abs(delta) < abs(best_delta)) {
					best_pre = i_pre;
					best_post = i_post;
					best_div = div;
					best_mul = mul;
					best_delta = delta;
					best_pixelclock = clk;
				}
			}
		}
	}
	if (best_pixelclock == 0) {
		dev_err(tc->dev, "Failed to calc clock for %d pixelclock\n",
			pixelclock);
		return -EINVAL;
	}

	dev_dbg(tc->dev, "PLL: got %d, delta %d\n", best_pixelclock, best_delta);
	dev_dbg(tc->dev, "PLL: %d / %d / %d * %d / %d\n", refclk,
		ext_div[best_pre], best_div, best_mul, ext_div[best_post]);

	/* if VCO >= 300 MHz */
	if (refclk / ext_div[best_pre] / best_div * best_mul >= 300000000)
		vco_hi = 1;
	/* see DS */
	if (best_div == 16)
		best_div = 0;
	if (best_mul == 128)
		best_mul = 0;

	pxl_pllparam  = vco_hi << 24; /* For PLL VCO >= 300 MHz = 1 */
	pxl_pllparam |= ext_div[best_pre] << 20; /* External Pre-divider */
	pxl_pllparam |= ext_div[best_post] << 16; /* External Post-divider */
	pxl_pllparam |= IN_SEL_REFCLK; /* Use RefClk as PLL input */
	pxl_pllparam |= best_div << 8; /* Divider for PLL RefClk */
	pxl_pllparam |= best_mul; /* Multiplier for PLL */

	if (out_best_pixelclock)
		*out_best_pixelclock = best_pixelclock;

	if (out_pxl_pllparam)
		*out_pxl_pllparam = pxl_pllparam;

	return 0;
}

static int tc_pxl_pll_en(struct tc_data *tc, u32 refclk, u32 pixelclock)
{
	u32 pxl_pllparam = 0;
	int ret;

	ret = tc_pxl_pll_calc(tc, refclk, pixelclock, NULL, &pxl_pllparam);
	if (ret)
		return ret;

	/* Power up PLL and switch to bypass */
	ret = regmap_write(tc->regmap, PXL_PLLCTRL, PLLBYP | PLLEN);
	if (ret)
		return ret;

	ret = regmap_write(tc->regmap, PXL_PLLPARAM, pxl_pllparam);
	if (ret)
		return ret;

	/* Force PLL parameter update and disable bypass */
	return tc_pllupdate(tc, PXL_PLLCTRL);
}

static int tc_pxl_pll_dis(struct tc_data *tc)
{
	/* Enable PLL bypass, power down PLL */
	return regmap_write(tc->regmap, PXL_PLLCTRL, PLLBYP);
}

static int tc_stream_clock_calc(struct tc_data *tc)
{
	/*
	 * If the Stream clock and Link Symbol clock are
	 * asynchronous with each other, the value of M changes over
	 * time. This way of generating link clock and stream
	 * clock is called Asynchronous Clock mode. The value M
	 * must change while the value N stays constant. The
	 * value of N in this Asynchronous Clock mode must be set
	 * to 2^15 or 32,768.
	 *
	 * LSCLK = 1/10 of high speed link clock
	 *
	 * f_STRMCLK = M/N * f_LSCLK
	 * M/N = f_STRMCLK / f_LSCLK
	 *
	 */
	return regmap_write(tc->regmap, DP0_VIDMNGEN1, 32768);
}

static int tc_set_syspllparam(struct tc_data *tc)
{
	unsigned long rate;
	u32 pllparam = SYSCLK_SEL_LSCLK | LSCLK_DIV_1;

	rate = clk_get_rate(tc->refclk);
	switch (rate) {
	case 38400000:
		pllparam |= REF_FREQ_38M4;
		break;
	case 26000000:
		pllparam |= REF_FREQ_26M;
		break;
	case 19200000:
		pllparam |= REF_FREQ_19M2;
		break;
	case 13000000:
		pllparam |= REF_FREQ_13M;
		break;
	default:
		dev_err(tc->dev, "Invalid refclk rate: %lu Hz\n", rate);
		return -EINVAL;
	}

	return regmap_write(tc->regmap, SYS_PLLPARAM, pllparam);
}

static int tc_aux_link_setup(struct tc_data *tc)
{
	int ret;
	u32 dp0_auxcfg1;

	/* Setup DP-PHY / PLL */
	ret = tc_set_syspllparam(tc);
	if (ret)
		goto err;

	ret = regmap_write(tc->regmap, DP_PHY_CTRL,
			   BGREN | PWR_SW_EN | PHY_A0_EN);
	if (ret)
		goto err;
	/*
	 * Initially PLLs are in bypass. Force PLL parameter update,
	 * disable PLL bypass, enable PLL
	 */
	ret = tc_pllupdate(tc, DP0_PLLCTRL);
	if (ret)
		goto err;

	ret = tc_pllupdate(tc, DP1_PLLCTRL);
	if (ret)
		goto err;

	ret = tc_poll_timeout(tc, DP_PHY_CTRL, PHY_RDY, PHY_RDY, 100, 100000);
	if (ret == -ETIMEDOUT) {
		dev_err(tc->dev, "Timeout waiting for PHY to become ready");
		return ret;
	} else if (ret) {
		goto err;
	}

	/* Setup AUX link */
	dp0_auxcfg1  = AUX_RX_FILTER_EN;
	dp0_auxcfg1 |= 0x06 << 8; /* Aux Bit Period Calculator Threshold */
	dp0_auxcfg1 |= 0x3f << 0; /* Aux Response Timeout Timer */

	ret = regmap_write(tc->regmap, DP0_AUXCFG1, dp0_auxcfg1);
	if (ret)
		goto err;

	/* Register DP AUX channel */
	tc->aux.name = "TC358767 AUX i2c adapter";
	tc->aux.dev = tc->dev;
	tc->aux.transfer = tc_aux_transfer;
	drm_dp_aux_init(&tc->aux);

	return 0;
err:
	dev_err(tc->dev, "tc_aux_link_setup failed: %d\n", ret);
	return ret;
}

static int tc_get_display_props(struct tc_data *tc)
{
	u8 revision, num_lanes;
	unsigned int rate;
	int ret;
	u8 reg;

	/* Read DP Rx Link Capability */
	ret = drm_dp_dpcd_read(&tc->aux, DP_DPCD_REV, tc->link.dpcd,
			       DP_RECEIVER_CAP_SIZE);
	if (ret < 0)
		goto err_dpcd_read;

	revision = tc->link.dpcd[DP_DPCD_REV];
	rate = drm_dp_max_link_rate(tc->link.dpcd);
	num_lanes = drm_dp_max_lane_count(tc->link.dpcd);

	if (rate != 162000 && rate != 270000) {
		dev_dbg(tc->dev, "Falling to 2.7 Gbps rate\n");
		rate = 270000;
	}

	tc->link.rate = rate;

	if (num_lanes > 2) {
		dev_dbg(tc->dev, "Falling to 2 lanes\n");
		num_lanes = 2;
	}

	tc->link.num_lanes = num_lanes;

	ret = drm_dp_dpcd_readb(&tc->aux, DP_MAX_DOWNSPREAD, &reg);
	if (ret < 0)
		goto err_dpcd_read;
	tc->link.spread = reg & DP_MAX_DOWNSPREAD_0_5;

	ret = drm_dp_dpcd_readb(&tc->aux, DP_MAIN_LINK_CHANNEL_CODING, &reg);
	if (ret < 0)
		goto err_dpcd_read;

	tc->link.scrambler_dis = false;
	/* read assr */
	ret = drm_dp_dpcd_readb(&tc->aux, DP_EDP_CONFIGURATION_SET, &reg);
	if (ret < 0)
		goto err_dpcd_read;
	tc->link.assr = reg & DP_ALTERNATE_SCRAMBLER_RESET_ENABLE;

	dev_dbg(tc->dev, "DPCD rev: %d.%d, rate: %s, lanes: %d, framing: %s\n",
		revision >> 4, revision & 0x0f,
		(tc->link.rate == 162000) ? "1.62Gbps" : "2.7Gbps",
		tc->link.num_lanes,
		drm_dp_enhanced_frame_cap(tc->link.dpcd) ?
		"enhanced" : "default");
	dev_dbg(tc->dev, "Downspread: %s, scrambler: %s\n",
		tc->link.spread ? "0.5%" : "0.0%",
		tc->link.scrambler_dis ? "disabled" : "enabled");
	dev_dbg(tc->dev, "Display ASSR: %d, TC358767 ASSR: %d\n",
		tc->link.assr, tc->assr);

	return 0;

err_dpcd_read:
	dev_err(tc->dev, "failed to read DPCD: %d\n", ret);
	return ret;
}

static int tc_set_common_video_mode(struct tc_data *tc,
				    const struct drm_display_mode *mode)
{
	int left_margin = mode->htotal - mode->hsync_end;
	int right_margin = mode->hsync_start - mode->hdisplay;
	int hsync_len = mode->hsync_end - mode->hsync_start;
	int upper_margin = mode->vtotal - mode->vsync_end;
	int lower_margin = mode->vsync_start - mode->vdisplay;
	int vsync_len = mode->vsync_end - mode->vsync_start;
	int ret;

	dev_dbg(tc->dev, "set mode %dx%d\n",
		mode->hdisplay, mode->vdisplay);
	dev_dbg(tc->dev, "H margin %d,%d sync %d\n",
		left_margin, right_margin, hsync_len);
	dev_dbg(tc->dev, "V margin %d,%d sync %d\n",
		upper_margin, lower_margin, vsync_len);
	dev_dbg(tc->dev, "total: %dx%d\n", mode->htotal, mode->vtotal);

	/*
	 * LCD Ctl Frame Size
	 * datasheet is not clear of vsdelay in case of DPI
	 * assume we do not need any delay when DPI is a source of
	 * sync signals
	 */
	ret = regmap_write(tc->regmap, VPCTRL0,
			   FIELD_PREP(VSDELAY, right_margin + 10) |
			   OPXLFMT_RGB888 | FRMSYNC_ENABLED | MSF_DISABLED);
	if (ret)
		return ret;

	ret = regmap_write(tc->regmap, HTIM01,
			   FIELD_PREP(HBPR, ALIGN(left_margin, 2)) |
			   FIELD_PREP(HPW, ALIGN(hsync_len, 2)));
	if (ret)
		return ret;

	ret = regmap_write(tc->regmap, HTIM02,
			   FIELD_PREP(HDISPR, ALIGN(mode->hdisplay, 2)) |
			   FIELD_PREP(HFPR, ALIGN(right_margin, 2)));
	if (ret)
		return ret;

	ret = regmap_write(tc->regmap, VTIM01,
			   FIELD_PREP(VBPR, upper_margin) |
			   FIELD_PREP(VSPR, vsync_len));
	if (ret)
		return ret;

	ret = regmap_write(tc->regmap, VTIM02,
			   FIELD_PREP(VFPR, lower_margin) |
			   FIELD_PREP(VDISPR, mode->vdisplay));
	if (ret)
		return ret;

	ret = regmap_write(tc->regmap, VFUEN0, VFUEN); /* update settings */
	if (ret)
		return ret;

	/* Test pattern settings */
	ret = regmap_write(tc->regmap, TSTCTL,
			   FIELD_PREP(COLOR_R, 120) |
			   FIELD_PREP(COLOR_G, 20) |
			   FIELD_PREP(COLOR_B, 99) |
			   ENI2CFILTER |
			   FIELD_PREP(COLOR_BAR_MODE, COLOR_BAR_MODE_BARS));

	return ret;
}

static int tc_set_dpi_video_mode(struct tc_data *tc,
				 const struct drm_display_mode *mode)
{
	u32 value = POCTRL_S2P;

	if (tc->mode.flags & DRM_MODE_FLAG_NHSYNC)
		value |= POCTRL_HS_POL;

	if (tc->mode.flags & DRM_MODE_FLAG_NVSYNC)
		value |= POCTRL_VS_POL;

	return regmap_write(tc->regmap, POCTRL, value);
}

static int tc_set_edp_video_mode(struct tc_data *tc,
				 const struct drm_display_mode *mode)
{
	int ret;
	int vid_sync_dly;
	int max_tu_symbol;

	int left_margin = mode->htotal - mode->hsync_end;
	int hsync_len = mode->hsync_end - mode->hsync_start;
	int upper_margin = mode->vtotal - mode->vsync_end;
	int vsync_len = mode->vsync_end - mode->vsync_start;
	u32 dp0_syncval;
	u32 bits_per_pixel = 24;
	u32 in_bw, out_bw;
	u32 dpipxlfmt;

	/*
	 * Recommended maximum number of symbols transferred in a transfer unit:
	 * DIV_ROUND_UP((input active video bandwidth in bytes) * tu_size,
	 *              (output active video bandwidth in bytes))
	 * Must be less than tu_size.
	 */

	in_bw = mode->clock * bits_per_pixel / 8;
	out_bw = tc->link.num_lanes * tc->link.rate;
	max_tu_symbol = DIV_ROUND_UP(in_bw * TU_SIZE_RECOMMENDED, out_bw);

	/* DP Main Stream Attributes */
	vid_sync_dly = hsync_len + left_margin + mode->hdisplay;
	ret = regmap_write(tc->regmap, DP0_VIDSYNCDELAY,
		 FIELD_PREP(THRESH_DLY, max_tu_symbol) |
		 FIELD_PREP(VID_SYNC_DLY, vid_sync_dly));

	ret = regmap_write(tc->regmap, DP0_TOTALVAL,
			   FIELD_PREP(H_TOTAL, mode->htotal) |
			   FIELD_PREP(V_TOTAL, mode->vtotal));
	if (ret)
		return ret;

	ret = regmap_write(tc->regmap, DP0_STARTVAL,
			   FIELD_PREP(H_START, left_margin + hsync_len) |
			   FIELD_PREP(V_START, upper_margin + vsync_len));
	if (ret)
		return ret;

	ret = regmap_write(tc->regmap, DP0_ACTIVEVAL,
			   FIELD_PREP(V_ACT, mode->vdisplay) |
			   FIELD_PREP(H_ACT, mode->hdisplay));
	if (ret)
		return ret;

	dp0_syncval = FIELD_PREP(VS_WIDTH, vsync_len) |
		      FIELD_PREP(HS_WIDTH, hsync_len);

	if (mode->flags & DRM_MODE_FLAG_NVSYNC)
		dp0_syncval |= SYNCVAL_VS_POL_ACTIVE_LOW;

	if (mode->flags & DRM_MODE_FLAG_NHSYNC)
		dp0_syncval |= SYNCVAL_HS_POL_ACTIVE_LOW;

	ret = regmap_write(tc->regmap, DP0_SYNCVAL, dp0_syncval);
	if (ret)
		return ret;

	dpipxlfmt = DE_POL_ACTIVE_HIGH | SUB_CFG_TYPE_CONFIG1 | DPI_BPP_RGB888;

	if (mode->flags & DRM_MODE_FLAG_NVSYNC)
		dpipxlfmt |= VS_POL_ACTIVE_LOW;

	if (mode->flags & DRM_MODE_FLAG_NHSYNC)
		dpipxlfmt |= HS_POL_ACTIVE_LOW;

	ret = regmap_write(tc->regmap, DPIPXLFMT, dpipxlfmt);
	if (ret)
		return ret;

	ret = regmap_write(tc->regmap, DP0_MISC,
			   FIELD_PREP(MAX_TU_SYMBOL, max_tu_symbol) |
			   FIELD_PREP(TU_SIZE, TU_SIZE_RECOMMENDED) |
			   BPC_8);
	return ret;
}

static int tc_wait_link_training(struct tc_data *tc)
{
	u32 value;
	int ret;

	ret = tc_poll_timeout(tc, DP0_LTSTAT, LT_LOOPDONE,
			      LT_LOOPDONE, 500, 100000);
	if (ret) {
		dev_err(tc->dev, "Link training timeout waiting for LT_LOOPDONE!\n");
		return ret;
	}

	ret = regmap_read(tc->regmap, DP0_LTSTAT, &value);
	if (ret)
		return ret;

	return (value >> 8) & 0x7;
}

static int tc_main_link_enable(struct tc_data *tc)
{
	struct drm_dp_aux *aux = &tc->aux;
	struct device *dev = tc->dev;
	u32 dp_phy_ctrl;
	u32 value;
	int ret;
	u8 tmp[DP_LINK_STATUS_SIZE];

	dev_dbg(tc->dev, "link enable\n");

	ret = regmap_read(tc->regmap, DP0CTL, &value);
	if (ret)
		return ret;

	if (WARN_ON(value & DP_EN)) {
		ret = regmap_write(tc->regmap, DP0CTL, 0);
		if (ret)
			return ret;
	}

	ret = regmap_write(tc->regmap, DP0_SRCCTRL,
			   tc_srcctrl(tc) |
			   FIELD_PREP(DP0_SRCCTRL_PRE0, tc->pre_emphasis[0]) |
			   FIELD_PREP(DP0_SRCCTRL_PRE1, tc->pre_emphasis[1]));
	if (ret)
		return ret;
	/* SSCG and BW27 on DP1 must be set to the same as on DP0 */
	ret = regmap_write(tc->regmap, DP1_SRCCTRL,
		 (tc->link.spread ? DP0_SRCCTRL_SSCG : 0) |
		 ((tc->link.rate != 162000) ? DP0_SRCCTRL_BW27 : 0) |
		 FIELD_PREP(DP1_SRCCTRL_PRE, tc->pre_emphasis[1]));
	if (ret)
		return ret;

	ret = tc_set_syspllparam(tc);
	if (ret)
		return ret;

	/* Setup Main Link */
	dp_phy_ctrl = BGREN | PWR_SW_EN | PHY_A0_EN | PHY_M0_EN;
	if (tc->link.num_lanes == 2)
		dp_phy_ctrl |= PHY_2LANE;

	ret = regmap_write(tc->regmap, DP_PHY_CTRL, dp_phy_ctrl);
	if (ret)
		return ret;

	/* PLL setup */
	ret = tc_pllupdate(tc, DP0_PLLCTRL);
	if (ret)
		return ret;

	ret = tc_pllupdate(tc, DP1_PLLCTRL);
	if (ret)
		return ret;

	/* Reset/Enable Main Links */
	dp_phy_ctrl |= DP_PHY_RST | PHY_M1_RST | PHY_M0_RST;
	ret = regmap_write(tc->regmap, DP_PHY_CTRL, dp_phy_ctrl);
	usleep_range(100, 200);
	dp_phy_ctrl &= ~(DP_PHY_RST | PHY_M1_RST | PHY_M0_RST);
	ret = regmap_write(tc->regmap, DP_PHY_CTRL, dp_phy_ctrl);

	ret = tc_poll_timeout(tc, DP_PHY_CTRL, PHY_RDY, PHY_RDY, 500, 100000);
	if (ret) {
		dev_err(dev, "timeout waiting for phy become ready");
		return ret;
	}

	/* Set misc: 8 bits per color */
	ret = regmap_update_bits(tc->regmap, DP0_MISC, BPC_8, BPC_8);
	if (ret)
		return ret;

	/*
	 * ASSR mode
	 * on TC358767 side ASSR configured through strap pin
	 * seems there is no way to change this setting from SW
	 *
	 * check is tc configured for same mode
	 */
	if (tc->assr != tc->link.assr) {
		dev_dbg(dev, "Trying to set display to ASSR: %d\n",
			tc->assr);
		/* try to set ASSR on display side */
		tmp[0] = tc->assr;
		ret = drm_dp_dpcd_writeb(aux, DP_EDP_CONFIGURATION_SET, tmp[0]);
		if (ret < 0)
			goto err_dpcd_read;
		/* read back */
		ret = drm_dp_dpcd_readb(aux, DP_EDP_CONFIGURATION_SET, tmp);
		if (ret < 0)
			goto err_dpcd_read;

		if (tmp[0] != tc->assr) {
			dev_dbg(dev, "Failed to switch display ASSR to %d, falling back to unscrambled mode\n",
				tc->assr);
			/* trying with disabled scrambler */
			tc->link.scrambler_dis = true;
		}
	}

	/* Setup Link & DPRx Config for Training */
	tmp[0] = drm_dp_link_rate_to_bw_code(tc->link.rate);
	tmp[1] = tc->link.num_lanes;

	if (drm_dp_enhanced_frame_cap(tc->link.dpcd))
		tmp[1] |= DP_LANE_COUNT_ENHANCED_FRAME_EN;

	ret = drm_dp_dpcd_write(aux, DP_LINK_BW_SET, tmp, 2);
	if (ret < 0)
		goto err_dpcd_write;

	/* DOWNSPREAD_CTRL */
	tmp[0] = tc->link.spread ? DP_SPREAD_AMP_0_5 : 0x00;
	/* MAIN_LINK_CHANNEL_CODING_SET */
	tmp[1] =  DP_SET_ANSI_8B10B;
	ret = drm_dp_dpcd_write(aux, DP_DOWNSPREAD_CTRL, tmp, 2);
	if (ret < 0)
		goto err_dpcd_write;

	/* Reset voltage-swing & pre-emphasis */
	tmp[0] = DP_TRAIN_VOLTAGE_SWING_LEVEL_0 |
		 FIELD_PREP(DP_TRAIN_PRE_EMPHASIS_MASK, tc->pre_emphasis[0]);
	tmp[1] = DP_TRAIN_VOLTAGE_SWING_LEVEL_0 |
		 FIELD_PREP(DP_TRAIN_PRE_EMPHASIS_MASK, tc->pre_emphasis[1]);
	ret = drm_dp_dpcd_write(aux, DP_TRAINING_LANE0_SET, tmp, 2);
	if (ret < 0)
		goto err_dpcd_write;

	/* Clock-Recovery */

	/* Set DPCD 0x102 for Training Pattern 1 */
	ret = regmap_write(tc->regmap, DP0_SNKLTCTRL,
			   DP_LINK_SCRAMBLING_DISABLE |
			   DP_TRAINING_PATTERN_1);
	if (ret)
		return ret;

	ret = regmap_write(tc->regmap, DP0_LTLOOPCTRL,
			   (15 << 28) |	/* Defer Iteration Count */
			   (15 << 24) |	/* Loop Iteration Count */
			   (0xd << 0));	/* Loop Timer Delay */
	if (ret)
		return ret;

	ret = regmap_write(tc->regmap, DP0_SRCCTRL,
			   tc_srcctrl(tc) | DP0_SRCCTRL_SCRMBLDIS |
			   DP0_SRCCTRL_AUTOCORRECT |
			   DP0_SRCCTRL_TP1 |
			   FIELD_PREP(DP0_SRCCTRL_PRE0, tc->pre_emphasis[0]) |
			   FIELD_PREP(DP0_SRCCTRL_PRE1, tc->pre_emphasis[1]));
	if (ret)
		return ret;

	/* Enable DP0 to start Link Training */
	ret = regmap_write(tc->regmap, DP0CTL,
			   (drm_dp_enhanced_frame_cap(tc->link.dpcd) ?
				EF_EN : 0) | DP_EN);
	if (ret)
		return ret;

	/* wait */

	ret = tc_wait_link_training(tc);
	if (ret < 0)
		return ret;

	if (ret) {
		dev_err(tc->dev, "Link training phase 1 failed: %s\n",
			training_pattern1_errors[ret]);
		return -ENODEV;
	}

	/* Channel Equalization */

	/* Set DPCD 0x102 for Training Pattern 2 */
	ret = regmap_write(tc->regmap, DP0_SNKLTCTRL,
			   DP_LINK_SCRAMBLING_DISABLE |
			   DP_TRAINING_PATTERN_2);
	if (ret)
		return ret;

	ret = regmap_write(tc->regmap, DP0_SRCCTRL,
			   tc_srcctrl(tc) | DP0_SRCCTRL_SCRMBLDIS |
			   DP0_SRCCTRL_AUTOCORRECT |
			   DP0_SRCCTRL_TP2 |
			   FIELD_PREP(DP0_SRCCTRL_PRE0, tc->pre_emphasis[0]) |
			   FIELD_PREP(DP0_SRCCTRL_PRE1, tc->pre_emphasis[1]));
	if (ret)
		return ret;

	/* wait */
	ret = tc_wait_link_training(tc);
	if (ret < 0)
		return ret;

	if (ret) {
		dev_err(tc->dev, "Link training phase 2 failed: %s\n",
			training_pattern2_errors[ret]);
		return -ENODEV;
	}

	/*
	 * Toshiba's documentation suggests to first clear DPCD 0x102, then
	 * clear the training pattern bit in DP0_SRCCTRL. Testing shows
	 * that the link sometimes drops if those steps are done in that order,
	 * but if the steps are done in reverse order, the link stays up.
	 *
	 * So we do the steps differently than documented here.
	 */

	/* Clear Training Pattern, set AutoCorrect Mode = 1 */
	ret = regmap_write(tc->regmap, DP0_SRCCTRL, tc_srcctrl(tc) |
			   DP0_SRCCTRL_AUTOCORRECT |
			   FIELD_PREP(DP0_SRCCTRL_PRE0, tc->pre_emphasis[0]) |
			   FIELD_PREP(DP0_SRCCTRL_PRE1, tc->pre_emphasis[1]));
	if (ret)
		return ret;

	/* Clear DPCD 0x102 */
	/* Note: Can Not use DP0_SNKLTCTRL (0x06E4) short cut */
	tmp[0] = tc->link.scrambler_dis ? DP_LINK_SCRAMBLING_DISABLE : 0x00;
	ret = drm_dp_dpcd_writeb(aux, DP_TRAINING_PATTERN_SET, tmp[0]);
	if (ret < 0)
		goto err_dpcd_write;

	/* Check link status */
	ret = drm_dp_dpcd_read_link_status(aux, tmp);
	if (ret < 0)
		goto err_dpcd_read;

	ret = 0;

	value = tmp[0] & DP_CHANNEL_EQ_BITS;

	if (value != DP_CHANNEL_EQ_BITS) {
		dev_err(tc->dev, "Lane 0 failed: %x\n", value);
		ret = -ENODEV;
	}

	if (tc->link.num_lanes == 2) {
		value = (tmp[0] >> 4) & DP_CHANNEL_EQ_BITS;

		if (value != DP_CHANNEL_EQ_BITS) {
			dev_err(tc->dev, "Lane 1 failed: %x\n", value);
			ret = -ENODEV;
		}

		if (!(tmp[2] & DP_INTERLANE_ALIGN_DONE)) {
			dev_err(tc->dev, "Interlane align failed\n");
			ret = -ENODEV;
		}
	}

	if (ret) {
		dev_err(dev, "0x0202 LANE0_1_STATUS:            0x%02x\n", tmp[0]);
		dev_err(dev, "0x0203 LANE2_3_STATUS             0x%02x\n", tmp[1]);
		dev_err(dev, "0x0204 LANE_ALIGN_STATUS_UPDATED: 0x%02x\n", tmp[2]);
		dev_err(dev, "0x0205 SINK_STATUS:               0x%02x\n", tmp[3]);
		dev_err(dev, "0x0206 ADJUST_REQUEST_LANE0_1:    0x%02x\n", tmp[4]);
		dev_err(dev, "0x0207 ADJUST_REQUEST_LANE2_3:    0x%02x\n", tmp[5]);
		return ret;
	}

	return 0;
err_dpcd_read:
	dev_err(tc->dev, "Failed to read DPCD: %d\n", ret);
	return ret;
err_dpcd_write:
	dev_err(tc->dev, "Failed to write DPCD: %d\n", ret);
	return ret;
}

static int tc_main_link_disable(struct tc_data *tc)
{
	int ret;

	dev_dbg(tc->dev, "link disable\n");

	ret = regmap_write(tc->regmap, DP0_SRCCTRL, 0);
	if (ret)
		return ret;

	ret = regmap_write(tc->regmap, DP0CTL, 0);
	if (ret)
		return ret;

	return regmap_update_bits(tc->regmap, DP_PHY_CTRL,
				  PHY_M0_RST | PHY_M1_RST | PHY_M0_EN,
				  PHY_M0_RST | PHY_M1_RST);
}

static int tc_dsi_rx_enable(struct tc_data *tc)
{
	u32 value;
	int ret;

	regmap_write(tc->regmap, PPI_D0S_CLRSIPOCOUNT, 5);
	regmap_write(tc->regmap, PPI_D1S_CLRSIPOCOUNT, 5);
	regmap_write(tc->regmap, PPI_D2S_CLRSIPOCOUNT, 5);
	regmap_write(tc->regmap, PPI_D3S_CLRSIPOCOUNT, 5);
	regmap_write(tc->regmap, PPI_D0S_ATMR, 0);
	regmap_write(tc->regmap, PPI_D1S_ATMR, 0);
	regmap_write(tc->regmap, PPI_TX_RX_TA, TTA_GET | TTA_SURE);
	regmap_write(tc->regmap, PPI_LPTXTIMECNT, LPX_PERIOD);

	value = ((LANEENABLE_L0EN << tc->dsi->lanes) - LANEENABLE_L0EN) |
		LANEENABLE_CLEN;
	regmap_write(tc->regmap, PPI_LANEENABLE, value);
	regmap_write(tc->regmap, DSI_LANEENABLE, value);

	/* Set input interface */
	value = DP0_AUDSRC_NO_INPUT;
	if (tc_test_pattern)
		value |= DP0_VIDSRC_COLOR_BAR;
	else
		value |= DP0_VIDSRC_DSI_RX;
	ret = regmap_write(tc->regmap, SYSCTRL, value);
	if (ret)
		return ret;

	usleep_range(120, 150);

	regmap_write(tc->regmap, PPI_STARTPPI, PPI_START_FUNCTION);
	regmap_write(tc->regmap, DSI_STARTDSI, DSI_RX_START);

	return 0;
}

static int tc_dpi_rx_enable(struct tc_data *tc)
{
	u32 value;

	/* Set input interface */
	value = DP0_AUDSRC_NO_INPUT;
	if (tc_test_pattern)
		value |= DP0_VIDSRC_COLOR_BAR;
	else
		value |= DP0_VIDSRC_DPI_RX;
	return regmap_write(tc->regmap, SYSCTRL, value);
}

static int tc_dpi_stream_enable(struct tc_data *tc)
{
	int ret;

	dev_dbg(tc->dev, "enable video stream\n");

	/* Setup PLL */
	ret = tc_set_syspllparam(tc);
	if (ret)
		return ret;

	/*
	 * Initially PLLs are in bypass. Force PLL parameter update,
	 * disable PLL bypass, enable PLL
	 */
	ret = tc_pllupdate(tc, DP0_PLLCTRL);
	if (ret)
		return ret;

	ret = tc_pllupdate(tc, DP1_PLLCTRL);
	if (ret)
		return ret;

	/* Pixel PLL must always be enabled for DPI mode */
	ret = tc_pxl_pll_en(tc, clk_get_rate(tc->refclk),
			    1000 * tc->mode.clock);
	if (ret)
		return ret;

	ret = tc_set_common_video_mode(tc, &tc->mode);
	if (ret)
		return ret;

	ret = tc_set_dpi_video_mode(tc, &tc->mode);
	if (ret)
		return ret;

	return tc_dsi_rx_enable(tc);
}

static int tc_dpi_stream_disable(struct tc_data *tc)
{
	dev_dbg(tc->dev, "disable video stream\n");

	tc_pxl_pll_dis(tc);

	return 0;
}

static int tc_edp_stream_enable(struct tc_data *tc)
{
	int ret;
	u32 value;

	dev_dbg(tc->dev, "enable video stream\n");

	/*
	 * Pixel PLL must be enabled for DSI input mode and test pattern.
	 *
	 * Per TC9595XBG datasheet Revision 0.1 2018-12-27 Figure 4.18
	 * "Clock Mode Selection and Clock Sources", either Pixel PLL
	 * or DPI_PCLK supplies StrmClk. DPI_PCLK is only available in
	 * case valid Pixel Clock are supplied to the chip DPI input.
	 * In case built-in test pattern is desired OR DSI input mode
	 * is used, DPI_PCLK is not available and thus Pixel PLL must
	 * be used instead.
	 */
	if (tc->input_connector_dsi || tc_test_pattern) {
		ret = tc_pxl_pll_en(tc, clk_get_rate(tc->refclk),
				    1000 * tc->mode.clock);
		if (ret)
			return ret;
	}

	ret = tc_set_common_video_mode(tc, &tc->mode);
	if (ret)
		return ret;

	ret = tc_set_edp_video_mode(tc, &tc->mode);
	if (ret)
		return ret;

	/* Set M/N */
	ret = tc_stream_clock_calc(tc);
	if (ret)
		return ret;

	value = VID_MN_GEN | DP_EN;
	if (drm_dp_enhanced_frame_cap(tc->link.dpcd))
		value |= EF_EN;
	ret = regmap_write(tc->regmap, DP0CTL, value);
	if (ret)
		return ret;
	/*
	 * VID_EN assertion should be delayed by at least N * LSCLK
	 * cycles from the time VID_MN_GEN is enabled in order to
	 * generate stable values for VID_M. LSCLK is 270 MHz or
	 * 162 MHz, VID_N is set to 32768 in  tc_stream_clock_calc(),
	 * so a delay of at least 203 us should suffice.
	 */
	usleep_range(500, 1000);
	value |= VID_EN;
	ret = regmap_write(tc->regmap, DP0CTL, value);
	if (ret)
		return ret;

	/* Set input interface */
	if (tc->input_connector_dsi)
		return tc_dsi_rx_enable(tc);
	else
		return tc_dpi_rx_enable(tc);
}

static int tc_edp_stream_disable(struct tc_data *tc)
{
	int ret;

	dev_dbg(tc->dev, "disable video stream\n");

	ret = regmap_update_bits(tc->regmap, DP0CTL, VID_EN, 0);
	if (ret)
		return ret;

	tc_pxl_pll_dis(tc);

	return 0;
}

static void
tc_dpi_bridge_atomic_enable(struct drm_bridge *bridge,
			    struct drm_bridge_state *old_bridge_state)

{
	struct tc_data *tc = bridge_to_tc(bridge);
	int ret;

	ret = tc_dpi_stream_enable(tc);
	if (ret < 0) {
		dev_err(tc->dev, "main link stream start error: %d\n", ret);
		tc_main_link_disable(tc);
		return;
	}
}

static void
tc_dpi_bridge_atomic_disable(struct drm_bridge *bridge,
			     struct drm_bridge_state *old_bridge_state)
{
	struct tc_data *tc = bridge_to_tc(bridge);
	int ret;

	ret = tc_dpi_stream_disable(tc);
	if (ret < 0)
		dev_err(tc->dev, "main link stream stop error: %d\n", ret);
}

static void
tc_edp_bridge_atomic_enable(struct drm_bridge *bridge,
			    struct drm_bridge_state *old_bridge_state)
{
	struct tc_data *tc = bridge_to_tc(bridge);
	int ret;

	ret = tc_get_display_props(tc);
	if (ret < 0) {
		dev_err(tc->dev, "failed to read display props: %d\n", ret);
		return;
	}

	ret = tc_main_link_enable(tc);
	if (ret < 0) {
		dev_err(tc->dev, "main link enable error: %d\n", ret);
		return;
	}

	ret = tc_edp_stream_enable(tc);
	if (ret < 0) {
		dev_err(tc->dev, "main link stream start error: %d\n", ret);
		tc_main_link_disable(tc);
		return;
	}
}

static void
tc_edp_bridge_atomic_disable(struct drm_bridge *bridge,
			     struct drm_bridge_state *old_bridge_state)
{
	struct tc_data *tc = bridge_to_tc(bridge);
	int ret;

	ret = tc_edp_stream_disable(tc);
	if (ret < 0)
		dev_err(tc->dev, "main link stream stop error: %d\n", ret);

	ret = tc_main_link_disable(tc);
	if (ret < 0)
		dev_err(tc->dev, "main link disable error: %d\n", ret);
}

static int tc_dpi_atomic_check(struct drm_bridge *bridge,
			       struct drm_bridge_state *bridge_state,
			       struct drm_crtc_state *crtc_state,
			       struct drm_connector_state *conn_state)
{
	struct tc_data *tc = bridge_to_tc(bridge);
	int adjusted_clock = 0;
	int ret;

	ret = tc_pxl_pll_calc(tc, clk_get_rate(tc->refclk),
			      crtc_state->mode.clock * 1000,
			      &adjusted_clock, NULL);
	if (ret)
		return ret;

	crtc_state->adjusted_mode.clock = adjusted_clock / 1000;

	/* DSI->DPI interface clock limitation: upto 100 MHz */
	if (crtc_state->adjusted_mode.clock > 100000)
		return -EINVAL;

	return 0;
}

static int tc_edp_atomic_check(struct drm_bridge *bridge,
			       struct drm_bridge_state *bridge_state,
			       struct drm_crtc_state *crtc_state,
			       struct drm_connector_state *conn_state)
{
	struct tc_data *tc = bridge_to_tc(bridge);
	int adjusted_clock = 0;
	int ret;

	ret = tc_pxl_pll_calc(tc, clk_get_rate(tc->refclk),
			      crtc_state->mode.clock * 1000,
			      &adjusted_clock, NULL);
	if (ret)
		return ret;

	crtc_state->adjusted_mode.clock = adjusted_clock / 1000;

	/* DPI->(e)DP interface clock limitation: upto 154 MHz */
	if (crtc_state->adjusted_mode.clock > 154000)
		return -EINVAL;

	return 0;
}

static enum drm_mode_status
tc_dpi_mode_valid(struct drm_bridge *bridge,
		  const struct drm_display_info *info,
		  const struct drm_display_mode *mode)
{
	/* DPI interface clock limitation: upto 100 MHz */
	if (mode->clock > 100000)
		return MODE_CLOCK_HIGH;

	return MODE_OK;
}

static enum drm_mode_status
tc_edp_mode_valid(struct drm_bridge *bridge,
		  const struct drm_display_info *info,
		  const struct drm_display_mode *mode)
{
	struct tc_data *tc = bridge_to_tc(bridge);
	u32 req, avail;
	u32 bits_per_pixel = 24;

	/* DPI->(e)DP interface clock limitation: up to 154 MHz */
	if (mode->clock > 154000)
		return MODE_CLOCK_HIGH;

	req = mode->clock * bits_per_pixel / 8;
	avail = tc->link.num_lanes * tc->link.rate;

	if (req > avail)
		return MODE_BAD;

	return MODE_OK;
}

static void tc_bridge_mode_set(struct drm_bridge *bridge,
			       const struct drm_display_mode *mode,
			       const struct drm_display_mode *adj)
{
	struct tc_data *tc = bridge_to_tc(bridge);

	drm_mode_copy(&tc->mode, mode);
}

static const struct drm_edid *tc_edid_read(struct drm_bridge *bridge,
					   struct drm_connector *connector)
{
	struct tc_data *tc = bridge_to_tc(bridge);

	return drm_edid_read_ddc(connector, &tc->aux.ddc);
}

static int tc_connector_get_modes(struct drm_connector *connector)
{
	struct tc_data *tc = connector_to_tc(connector);
	int num_modes;
	const struct drm_edid *drm_edid;
	int ret;

	ret = tc_get_display_props(tc);
	if (ret < 0) {
		dev_err(tc->dev, "failed to read display props: %d\n", ret);
		return 0;
	}

	if (tc->panel_bridge) {
		num_modes = drm_bridge_get_modes(tc->panel_bridge, connector);
		if (num_modes > 0)
			return num_modes;
	}

	drm_edid = tc_edid_read(&tc->bridge, connector);
	drm_edid_connector_update(connector, drm_edid);
	num_modes = drm_edid_connector_add_modes(connector);
	drm_edid_free(drm_edid);

	return num_modes;
}

static const struct drm_connector_helper_funcs tc_connector_helper_funcs = {
	.get_modes = tc_connector_get_modes,
};

static enum drm_connector_status tc_bridge_detect(struct drm_bridge *bridge)
{
	struct tc_data *tc = bridge_to_tc(bridge);
	bool conn;
	u32 val;
	int ret;

	ret = regmap_read(tc->regmap, GPIOI, &val);
	if (ret)
		return connector_status_unknown;

	conn = val & BIT(tc->hpd_pin);

	if (conn)
		return connector_status_connected;
	else
		return connector_status_disconnected;
}

static enum drm_connector_status
tc_connector_detect(struct drm_connector *connector, bool force)
{
	struct tc_data *tc = connector_to_tc(connector);

	if (tc->hpd_pin >= 0)
		return tc_bridge_detect(&tc->bridge);

	if (tc->panel_bridge)
		return connector_status_connected;
	else
		return connector_status_unknown;
}

static const struct drm_connector_funcs tc_connector_funcs = {
	.detect = tc_connector_detect,
	.fill_modes = drm_helper_probe_single_connector_modes,
	.destroy = drm_connector_cleanup,
	.reset = drm_atomic_helper_connector_reset,
	.atomic_duplicate_state = drm_atomic_helper_connector_duplicate_state,
	.atomic_destroy_state = drm_atomic_helper_connector_destroy_state,
};

static int tc_dpi_bridge_attach(struct drm_bridge *bridge,
				enum drm_bridge_attach_flags flags)
{
	struct tc_data *tc = bridge_to_tc(bridge);

	if (!tc->panel_bridge)
		return 0;

	return drm_bridge_attach(tc->bridge.encoder, tc->panel_bridge,
				 &tc->bridge, flags);
}

static int tc_edp_bridge_attach(struct drm_bridge *bridge,
				enum drm_bridge_attach_flags flags)
{
	u32 bus_format = MEDIA_BUS_FMT_RGB888_1X24;
	struct tc_data *tc = bridge_to_tc(bridge);
	struct drm_device *drm = bridge->dev;
	int ret;

	if (tc->panel_bridge) {
		/* If a connector is required then this driver shall create it */
		ret = drm_bridge_attach(tc->bridge.encoder, tc->panel_bridge,
					&tc->bridge, flags | DRM_BRIDGE_ATTACH_NO_CONNECTOR);
		if (ret)
			return ret;
	}

	if (flags & DRM_BRIDGE_ATTACH_NO_CONNECTOR)
		return 0;

	tc->aux.drm_dev = drm;
	ret = drm_dp_aux_register(&tc->aux);
	if (ret < 0)
		return ret;

	/* Create DP/eDP connector */
	drm_connector_helper_add(&tc->connector, &tc_connector_helper_funcs);
	ret = drm_connector_init(drm, &tc->connector, &tc_connector_funcs, tc->bridge.type);
	if (ret)
		goto aux_unregister;

	/* Don't poll if don't have HPD connected */
	if (tc->hpd_pin >= 0) {
		if (tc->have_irq)
			tc->connector.polled = DRM_CONNECTOR_POLL_HPD;
		else
			tc->connector.polled = DRM_CONNECTOR_POLL_CONNECT |
					       DRM_CONNECTOR_POLL_DISCONNECT;
	}

	drm_display_info_set_bus_formats(&tc->connector.display_info,
					 &bus_format, 1);
	tc->connector.display_info.bus_flags =
		DRM_BUS_FLAG_DE_HIGH |
		DRM_BUS_FLAG_PIXDATA_DRIVE_NEGEDGE |
		DRM_BUS_FLAG_SYNC_DRIVE_NEGEDGE;
	drm_connector_attach_encoder(&tc->connector, tc->bridge.encoder);

	return 0;
aux_unregister:
	drm_dp_aux_unregister(&tc->aux);
	return ret;
}

static void tc_edp_bridge_detach(struct drm_bridge *bridge)
{
	drm_dp_aux_unregister(&bridge_to_tc(bridge)->aux);
}

#define MAX_INPUT_SEL_FORMATS	1
#define MAX_OUTPUT_SEL_FORMATS	1

static u32 *
tc_dpi_atomic_get_input_bus_fmts(struct drm_bridge *bridge,
				 struct drm_bridge_state *bridge_state,
				 struct drm_crtc_state *crtc_state,
				 struct drm_connector_state *conn_state,
				 u32 output_fmt,
				 unsigned int *num_input_fmts)
{
	u32 *input_fmts;

	*num_input_fmts = 0;

	input_fmts = kcalloc(MAX_INPUT_SEL_FORMATS, sizeof(*input_fmts),
			     GFP_KERNEL);
	if (!input_fmts)
		return NULL;

	/* This is the DSI-end bus format */
	input_fmts[0] = MEDIA_BUS_FMT_RGB888_1X24;
	*num_input_fmts = 1;

	return input_fmts;
}

static u32 *
tc_edp_atomic_get_output_bus_fmts(struct drm_bridge *bridge,
				  struct drm_bridge_state *bridge_state,
				  struct drm_crtc_state *crtc_state,
				  struct drm_connector_state *conn_state,
				  unsigned int *num_output_fmts)
{
	u32 *output_fmts;

	*num_output_fmts = 0;

	output_fmts = kcalloc(MAX_OUTPUT_SEL_FORMATS, sizeof(*output_fmts),
			      GFP_KERNEL);
	if (!output_fmts)
		return NULL;

	output_fmts[0] = MEDIA_BUS_FMT_RGB888_1X24;
	*num_output_fmts = 1;

	return output_fmts;
}

static const struct drm_bridge_funcs tc_dpi_bridge_funcs = {
	.attach = tc_dpi_bridge_attach,
	.mode_valid = tc_dpi_mode_valid,
	.mode_set = tc_bridge_mode_set,
	.atomic_check = tc_dpi_atomic_check,
	.atomic_enable = tc_dpi_bridge_atomic_enable,
	.atomic_disable = tc_dpi_bridge_atomic_disable,
	.atomic_duplicate_state = drm_atomic_helper_bridge_duplicate_state,
	.atomic_destroy_state = drm_atomic_helper_bridge_destroy_state,
	.atomic_reset = drm_atomic_helper_bridge_reset,
	.atomic_get_input_bus_fmts = tc_dpi_atomic_get_input_bus_fmts,
};

static const struct drm_bridge_funcs tc_edp_bridge_funcs = {
	.attach = tc_edp_bridge_attach,
	.detach = tc_edp_bridge_detach,
	.mode_valid = tc_edp_mode_valid,
	.mode_set = tc_bridge_mode_set,
	.atomic_check = tc_edp_atomic_check,
	.atomic_enable = tc_edp_bridge_atomic_enable,
	.atomic_disable = tc_edp_bridge_atomic_disable,
	.detect = tc_bridge_detect,
	.edid_read = tc_edid_read,
	.atomic_duplicate_state = drm_atomic_helper_bridge_duplicate_state,
	.atomic_destroy_state = drm_atomic_helper_bridge_destroy_state,
	.atomic_reset = drm_atomic_helper_bridge_reset,
	.atomic_get_input_bus_fmts = drm_atomic_helper_bridge_propagate_bus_fmt,
	.atomic_get_output_bus_fmts = tc_edp_atomic_get_output_bus_fmts,
};

static bool tc_readable_reg(struct device *dev, unsigned int reg)
{
	switch (reg) {
	/* DSI D-PHY Layer */
	case 0x004:
	case 0x020:
	case 0x024:
	case 0x028:
	case 0x02c:
	case 0x030:
	case 0x038:
	case 0x040:
	case 0x044:
	case 0x048:
	case 0x04c:
	case 0x050:
	case 0x054:
	/* DSI PPI Layer */
	case PPI_STARTPPI:
	case 0x108:
	case 0x110:
	case PPI_LPTXTIMECNT:
	case PPI_LANEENABLE:
	case PPI_TX_RX_TA:
	case 0x140:
	case PPI_D0S_ATMR:
	case PPI_D1S_ATMR:
	case 0x14c:
	case 0x150:
	case PPI_D0S_CLRSIPOCOUNT:
	case PPI_D1S_CLRSIPOCOUNT:
	case PPI_D2S_CLRSIPOCOUNT:
	case PPI_D3S_CLRSIPOCOUNT:
	case 0x180:
	case 0x184:
	case 0x188:
	case 0x18c:
	case 0x190:
	case 0x1a0:
	case 0x1a4:
	case 0x1a8:
	case 0x1ac:
	case 0x1b0:
	case 0x1c0:
	case 0x1c4:
	case 0x1c8:
	case 0x1cc:
	case 0x1d0:
	case 0x1e0:
	case 0x1e4:
	case 0x1f0:
	case 0x1f4:
	/* DSI Protocol Layer */
	case DSI_STARTDSI:
	case DSI_BUSYDSI:
	case DSI_LANEENABLE:
	case DSI_LANESTATUS0:
	case DSI_LANESTATUS1:
	case DSI_INTSTATUS:
	case 0x224:
	case 0x228:
	case 0x230:
	/* DSI General */
	case DSIERRCNT:
	/* DSI Application Layer */
	case 0x400:
	case 0x404:
	/* DPI */
	case DPIPXLFMT:
	/* Parallel Output */
	case POCTRL:
	/* Video Path0 Configuration */
	case VPCTRL0:
	case HTIM01:
	case HTIM02:
	case VTIM01:
	case VTIM02:
	case VFUEN0:
	/* System */
	case TC_IDREG:
	case 0x504:
	case SYSSTAT:
	case SYSRSTENB:
	case SYSCTRL:
	/* I2C */
	case 0x520:
	/* GPIO */
	case GPIOM:
	case GPIOC:
	case GPIOO:
	case GPIOI:
	/* Interrupt */
	case INTCTL_G:
	case INTSTS_G:
	case 0x570:
	case 0x574:
	case INT_GP0_LCNT:
	case INT_GP1_LCNT:
	/* DisplayPort Control */
	case DP0CTL:
	/* DisplayPort Clock */
	case DP0_VIDMNGEN0:
	case DP0_VIDMNGEN1:
	case DP0_VMNGENSTATUS:
	case 0x628:
	case 0x62c:
	case 0x630:
	/* DisplayPort Main Channel */
	case DP0_SECSAMPLE:
	case DP0_VIDSYNCDELAY:
	case DP0_TOTALVAL:
	case DP0_STARTVAL:
	case DP0_ACTIVEVAL:
	case DP0_SYNCVAL:
	case DP0_MISC:
	/* DisplayPort Aux Channel */
	case DP0_AUXCFG0:
	case DP0_AUXCFG1:
	case DP0_AUXADDR:
	case 0x66c:
	case 0x670:
	case 0x674:
	case 0x678:
	case 0x67c:
	case 0x680:
	case 0x684:
	case 0x688:
	case DP0_AUXSTATUS:
	case DP0_AUXI2CADR:
	/* DisplayPort Link Training */
	case DP0_SRCCTRL:
	case DP0_LTSTAT:
	case DP0_SNKLTCHGREQ:
	case DP0_LTLOOPCTRL:
	case DP0_SNKLTCTRL:
	case 0x6e8:
	case 0x6ec:
	case 0x6f0:
	case 0x6f4:
	/* DisplayPort Audio */
	case 0x700:
	case 0x704:
	case 0x708:
	case 0x70c:
	case 0x710:
	case 0x714:
	case 0x718:
	case 0x71c:
	case 0x720:
	/* DisplayPort Source Control */
	case DP1_SRCCTRL:
	/* DisplayPort PHY */
	case DP_PHY_CTRL:
	case 0x810:
	case 0x814:
	case 0x820:
	case 0x840:
	/* I2S */
	case 0x880:
	case 0x888:
	case 0x88c:
	case 0x890:
	case 0x894:
	case 0x898:
	case 0x89c:
	case 0x8a0:
	case 0x8a4:
	case 0x8a8:
	case 0x8ac:
	case 0x8b0:
	case 0x8b4:
	/* PLL */
	case DP0_PLLCTRL:
	case DP1_PLLCTRL:
	case PXL_PLLCTRL:
	case PXL_PLLPARAM:
	case SYS_PLLPARAM:
	/* HDCP */
	case 0x980:
	case 0x984:
	case 0x988:
	case 0x98c:
	case 0x990:
	case 0x994:
	case 0x998:
	case 0x99c:
	case 0x9a0:
	case 0x9a4:
	case 0x9a8:
	case 0x9ac:
	/* Debug */
	case TSTCTL:
	case PLL_DBG:
		return true;
	}
	return false;
}

static const struct regmap_range tc_volatile_ranges[] = {
	regmap_reg_range(PPI_BUSYPPI, PPI_BUSYPPI),
	regmap_reg_range(DSI_BUSYDSI, DSI_BUSYDSI),
	regmap_reg_range(DSI_LANESTATUS0, DSI_INTSTATUS),
	regmap_reg_range(DSIERRCNT, DSIERRCNT),
	regmap_reg_range(VFUEN0, VFUEN0),
	regmap_reg_range(SYSSTAT, SYSSTAT),
	regmap_reg_range(GPIOI, GPIOI),
	regmap_reg_range(INTSTS_G, INTSTS_G),
	regmap_reg_range(DP0_VMNGENSTATUS, DP0_VMNGENSTATUS),
	regmap_reg_range(DP0_AMNGENSTATUS, DP0_AMNGENSTATUS),
	regmap_reg_range(DP0_AUXWDATA(0), DP0_AUXSTATUS),
	regmap_reg_range(DP0_LTSTAT, DP0_SNKLTCHGREQ),
	regmap_reg_range(DP_PHY_CTRL, DP_PHY_CTRL),
	regmap_reg_range(DP0_PLLCTRL, PXL_PLLCTRL),
};

static const struct regmap_access_table tc_volatile_table = {
	.yes_ranges = tc_volatile_ranges,
	.n_yes_ranges = ARRAY_SIZE(tc_volatile_ranges),
};

static const struct regmap_range tc_precious_ranges[] = {
	regmap_reg_range(SYSSTAT, SYSSTAT),
};

static const struct regmap_access_table tc_precious_table = {
	.yes_ranges = tc_precious_ranges,
	.n_yes_ranges = ARRAY_SIZE(tc_precious_ranges),
};

static const struct regmap_range tc_non_writeable_ranges[] = {
	regmap_reg_range(PPI_BUSYPPI, PPI_BUSYPPI),
	regmap_reg_range(DSI_BUSYDSI, DSI_BUSYDSI),
	regmap_reg_range(DSI_LANESTATUS0, DSI_INTSTATUS),
	regmap_reg_range(TC_IDREG, SYSSTAT),
	regmap_reg_range(GPIOI, GPIOI),
	regmap_reg_range(DP0_LTSTAT, DP0_SNKLTCHGREQ),
};

static const struct regmap_access_table tc_writeable_table = {
	.no_ranges = tc_non_writeable_ranges,
	.n_no_ranges = ARRAY_SIZE(tc_non_writeable_ranges),
};

static const struct regmap_config tc_regmap_config = {
	.name = "tc358767",
	.reg_bits = 16,
	.val_bits = 32,
	.reg_stride = 4,
	.max_register = PLL_DBG,
	.cache_type = REGCACHE_MAPLE,
	.readable_reg = tc_readable_reg,
	.volatile_table = &tc_volatile_table,
	.precious_table = &tc_precious_table,
	.wr_table = &tc_writeable_table,
	.reg_format_endian = REGMAP_ENDIAN_BIG,
	.val_format_endian = REGMAP_ENDIAN_LITTLE,
};

static irqreturn_t tc_irq_handler(int irq, void *arg)
{
	struct tc_data *tc = arg;
	u32 val;
	int r;

	r = regmap_read(tc->regmap, INTSTS_G, &val);
	if (r)
		return IRQ_NONE;

	if (!val)
		return IRQ_NONE;

	if (val & INT_SYSERR) {
		u32 stat = 0;

		regmap_read(tc->regmap, SYSSTAT, &stat);

		dev_err(tc->dev, "syserr %x\n", stat);
	}

	if (tc->hpd_pin >= 0 && tc->bridge.dev && tc->aux.drm_dev) {
		/*
		 * H is triggered when the GPIO goes high.
		 *
		 * LC is triggered when the GPIO goes low and stays low for
		 * the duration of LCNT
		 */
		bool h = val & INT_GPIO_H(tc->hpd_pin);
		bool lc = val & INT_GPIO_LC(tc->hpd_pin);

		dev_dbg(tc->dev, "GPIO%d: %s %s\n", tc->hpd_pin,
			h ? "H" : "", lc ? "LC" : "");

		if (h || lc)
			drm_kms_helper_hotplug_event(tc->bridge.dev);
	}

	regmap_write(tc->regmap, INTSTS_G, val);

	return IRQ_HANDLED;
}

static int tc_mipi_dsi_host_attach(struct tc_data *tc)
{
	struct device *dev = tc->dev;
	struct device_node *host_node;
	struct device_node *endpoint;
	struct mipi_dsi_device *dsi;
	struct mipi_dsi_host *host;
	const struct mipi_dsi_device_info info = {
		.type = "tc358767",
		.channel = 0,
		.node = NULL,
	};
	int dsi_lanes, ret;

	endpoint = of_graph_get_endpoint_by_regs(dev->of_node, 0, -1);
	dsi_lanes = drm_of_get_data_lanes_count(endpoint, 1, 4);
	host_node = of_graph_get_remote_port_parent(endpoint);
	host = of_find_mipi_dsi_host_by_node(host_node);
	of_node_put(host_node);
	of_node_put(endpoint);

	if (!host)
		return -EPROBE_DEFER;

	if (dsi_lanes < 0)
		return dsi_lanes;

	dsi = devm_mipi_dsi_device_register_full(dev, host, &info);
	if (IS_ERR(dsi))
		return dev_err_probe(dev, PTR_ERR(dsi),
				     "failed to create dsi device\n");

	tc->dsi = dsi;
	dsi->lanes = dsi_lanes;
	dsi->format = MIPI_DSI_FMT_RGB888;
	dsi->mode_flags = MIPI_DSI_MODE_VIDEO | MIPI_DSI_MODE_VIDEO_BURST |
			  MIPI_DSI_MODE_LPM | MIPI_DSI_CLOCK_NON_CONTINUOUS;

	ret = devm_mipi_dsi_attach(dev, dsi);
	if (ret < 0) {
		dev_err(dev, "failed to attach dsi to host: %d\n", ret);
		return ret;
	}

	return 0;
}

static int tc_probe_dpi_bridge_endpoint(struct tc_data *tc)
{
	struct device *dev = tc->dev;
	struct drm_bridge *bridge;
	struct drm_panel *panel;
	int ret;

	/* port@1 is the DPI input/output port */
	ret = drm_of_find_panel_or_bridge(dev->of_node, 1, 0, &panel, &bridge);
	if (ret && ret != -ENODEV)
		return ret;

	if (panel) {
		bridge = devm_drm_panel_bridge_add(dev, panel);
		if (IS_ERR(bridge))
			return PTR_ERR(bridge);
	}

	if (bridge) {
		tc->panel_bridge = bridge;
		tc->bridge.type = DRM_MODE_CONNECTOR_DPI;
		tc->bridge.funcs = &tc_dpi_bridge_funcs;

		return 0;
	}

	return ret;
}

static int tc_probe_edp_bridge_endpoint(struct tc_data *tc)
{
	struct device *dev = tc->dev;
	struct drm_panel *panel;
	int ret;

	/* port@2 is the output port */
	ret = drm_of_find_panel_or_bridge(dev->of_node, 2, 0, &panel, NULL);
	if (ret && ret != -ENODEV)
		return ret;

	if (panel) {
		struct drm_bridge *panel_bridge;

		panel_bridge = devm_drm_panel_bridge_add(dev, panel);
		if (IS_ERR(panel_bridge))
			return PTR_ERR(panel_bridge);

		tc->panel_bridge = panel_bridge;
		tc->bridge.type = DRM_MODE_CONNECTOR_eDP;
	} else {
		tc->bridge.type = DRM_MODE_CONNECTOR_DisplayPort;
	}

	tc->bridge.funcs = &tc_edp_bridge_funcs;
	if (tc->hpd_pin >= 0)
		tc->bridge.ops |= DRM_BRIDGE_OP_DETECT;
	tc->bridge.ops |= DRM_BRIDGE_OP_EDID;

	return 0;
}

static int tc_probe_bridge_endpoint(struct tc_data *tc)
{
	struct device *dev = tc->dev;
	struct of_endpoint endpoint;
	struct device_node *node = NULL;
	const u8 mode_dpi_to_edp = BIT(1) | BIT(2);
	const u8 mode_dpi_to_dp = BIT(1);
	const u8 mode_dsi_to_edp = BIT(0) | BIT(2);
	const u8 mode_dsi_to_dp = BIT(0);
	const u8 mode_dsi_to_dpi = BIT(0) | BIT(1);
	u8 mode = 0;

	/*
	 * Determine bridge configuration.
	 *
	 * Port allocation:
	 * port@0 - DSI input
	 * port@1 - DPI input/output
	 * port@2 - eDP output
	 *
	 * Possible connections:
	 * DPI -> port@1 -> port@2 -> eDP :: [port@0 is not connected]
	 * DSI -> port@0 -> port@2 -> eDP :: [port@1 is not connected]
	 * DSI -> port@0 -> port@1 -> DPI :: [port@2 is not connected]
	 */

	for_each_endpoint_of_node(dev->of_node, node) {
		of_graph_parse_endpoint(node, &endpoint);
		if (endpoint.port > 2) {
			of_node_put(node);
			return -EINVAL;
		}
		mode |= BIT(endpoint.port);

		if (endpoint.port == 2) {
			of_property_read_u8_array(node, "toshiba,pre-emphasis",
						  tc->pre_emphasis,
						  ARRAY_SIZE(tc->pre_emphasis));

			if (tc->pre_emphasis[0] < 0 || tc->pre_emphasis[0] > 2 ||
			    tc->pre_emphasis[1] < 0 || tc->pre_emphasis[1] > 2) {
				dev_err(dev, "Incorrect Pre-Emphasis setting, use either 0=0dB 1=3.5dB 2=6dB\n");
<<<<<<< HEAD
=======
				of_node_put(node);
>>>>>>> e8a05819
				return -EINVAL;
			}
		}
	}

	if (mode == mode_dpi_to_edp || mode == mode_dpi_to_dp) {
		tc->input_connector_dsi = false;
		return tc_probe_edp_bridge_endpoint(tc);
	} else if (mode == mode_dsi_to_dpi) {
		tc->input_connector_dsi = true;
		return tc_probe_dpi_bridge_endpoint(tc);
	} else if (mode == mode_dsi_to_edp || mode == mode_dsi_to_dp) {
		tc->input_connector_dsi = true;
		return tc_probe_edp_bridge_endpoint(tc);
	}

	dev_warn(dev, "Invalid mode (0x%x) is not supported!\n", mode);

	return -EINVAL;
}

static int tc_probe(struct i2c_client *client)
{
	struct device *dev = &client->dev;
	struct tc_data *tc;
	int ret;

	tc = devm_kzalloc(dev, sizeof(*tc), GFP_KERNEL);
	if (!tc)
		return -ENOMEM;

	tc->dev = dev;

	ret = tc_probe_bridge_endpoint(tc);
	if (ret)
		return ret;

	tc->refclk = devm_clk_get_enabled(dev, "ref");
	if (IS_ERR(tc->refclk))
		return dev_err_probe(dev, PTR_ERR(tc->refclk),
				     "Failed to get and enable the ref clk\n");

	/* tRSTW = 100 cycles , at 13 MHz that is ~7.69 us */
	usleep_range(10, 15);

	/* Shut down GPIO is optional */
	tc->sd_gpio = devm_gpiod_get_optional(dev, "shutdown", GPIOD_OUT_HIGH);
	if (IS_ERR(tc->sd_gpio))
		return PTR_ERR(tc->sd_gpio);

	if (tc->sd_gpio) {
		gpiod_set_value_cansleep(tc->sd_gpio, 0);
		usleep_range(5000, 10000);
	}

	/* Reset GPIO is optional */
	tc->reset_gpio = devm_gpiod_get_optional(dev, "reset", GPIOD_OUT_LOW);
	if (IS_ERR(tc->reset_gpio))
		return PTR_ERR(tc->reset_gpio);

	if (tc->reset_gpio) {
		gpiod_set_value_cansleep(tc->reset_gpio, 1);
		usleep_range(5000, 10000);
	}

	tc->regmap = devm_regmap_init_i2c(client, &tc_regmap_config);
	if (IS_ERR(tc->regmap)) {
		ret = PTR_ERR(tc->regmap);
		dev_err(dev, "Failed to initialize regmap: %d\n", ret);
		return ret;
	}

	ret = of_property_read_u32(dev->of_node, "toshiba,hpd-pin",
				   &tc->hpd_pin);
	if (ret) {
		tc->hpd_pin = -ENODEV;
	} else {
		if (tc->hpd_pin < 0 || tc->hpd_pin > 1) {
			dev_err(dev, "failed to parse HPD number\n");
			return -EINVAL;
		}
	}

	if (client->irq > 0) {
		/* enable SysErr */
		regmap_write(tc->regmap, INTCTL_G, INT_SYSERR);

		ret = devm_request_threaded_irq(dev, client->irq,
						NULL, tc_irq_handler,
						IRQF_ONESHOT,
						"tc358767-irq", tc);
		if (ret) {
			dev_err(dev, "failed to register dp interrupt\n");
			return ret;
		}

		tc->have_irq = true;
	}

	ret = regmap_read(tc->regmap, TC_IDREG, &tc->rev);
	if (ret) {
		dev_err(tc->dev, "can not read device ID: %d\n", ret);
		return ret;
	}

	if ((tc->rev != 0x6601) && (tc->rev != 0x6603)) {
		dev_err(tc->dev, "invalid device ID: 0x%08x\n", tc->rev);
		return -EINVAL;
	}

	tc->assr = (tc->rev == 0x6601); /* Enable ASSR for eDP panels */

	if (!tc->reset_gpio) {
		/*
		 * If the reset pin isn't present, do a software reset. It isn't
		 * as thorough as the hardware reset, as we can't reset the I2C
		 * communication block for obvious reasons, but it's getting the
		 * chip into a defined state.
		 */
		regmap_update_bits(tc->regmap, SYSRSTENB,
				ENBLCD0 | ENBBM | ENBDSIRX | ENBREG | ENBHDCP,
				0);
		regmap_update_bits(tc->regmap, SYSRSTENB,
				ENBLCD0 | ENBBM | ENBDSIRX | ENBREG | ENBHDCP,
				ENBLCD0 | ENBBM | ENBDSIRX | ENBREG | ENBHDCP);
		usleep_range(5000, 10000);
	}

	if (tc->hpd_pin >= 0) {
		u32 lcnt_reg = tc->hpd_pin == 0 ? INT_GP0_LCNT : INT_GP1_LCNT;
		u32 h_lc = INT_GPIO_H(tc->hpd_pin) | INT_GPIO_LC(tc->hpd_pin);

		/* Set LCNT to 2ms */
		regmap_write(tc->regmap, lcnt_reg,
			     clk_get_rate(tc->refclk) * 2 / 1000);
		/* We need the "alternate" mode for HPD */
		regmap_write(tc->regmap, GPIOM, BIT(tc->hpd_pin));

		if (tc->have_irq) {
			/* enable H & LC */
			regmap_update_bits(tc->regmap, INTCTL_G, h_lc, h_lc);
		}
	}

	if (tc->bridge.type != DRM_MODE_CONNECTOR_DPI) { /* (e)DP output */
		ret = tc_aux_link_setup(tc);
		if (ret)
			return ret;
	}

	tc->bridge.of_node = dev->of_node;
	drm_bridge_add(&tc->bridge);

	i2c_set_clientdata(client, tc);

	if (tc->input_connector_dsi) {			/* DSI input */
		ret = tc_mipi_dsi_host_attach(tc);
		if (ret) {
			drm_bridge_remove(&tc->bridge);
			return ret;
		}
	}

	return 0;
}

static void tc_remove(struct i2c_client *client)
{
	struct tc_data *tc = i2c_get_clientdata(client);

	drm_bridge_remove(&tc->bridge);
}

static const struct i2c_device_id tc358767_i2c_ids[] = {
	{ "tc358767", 0 },
	{ }
};
MODULE_DEVICE_TABLE(i2c, tc358767_i2c_ids);

static const struct of_device_id tc358767_of_ids[] = {
	{ .compatible = "toshiba,tc358767", },
	{ }
};
MODULE_DEVICE_TABLE(of, tc358767_of_ids);

static struct i2c_driver tc358767_driver = {
	.driver = {
		.name = "tc358767",
		.of_match_table = tc358767_of_ids,
	},
	.id_table = tc358767_i2c_ids,
	.probe = tc_probe,
	.remove	= tc_remove,
};
module_i2c_driver(tc358767_driver);

MODULE_AUTHOR("Andrey Gusakov <andrey.gusakov@cogentembedded.com>");
MODULE_DESCRIPTION("tc358767 eDP encoder driver");
MODULE_LICENSE("GPL");<|MERGE_RESOLUTION|>--- conflicted
+++ resolved
@@ -2391,10 +2391,7 @@
 			if (tc->pre_emphasis[0] < 0 || tc->pre_emphasis[0] > 2 ||
 			    tc->pre_emphasis[1] < 0 || tc->pre_emphasis[1] > 2) {
 				dev_err(dev, "Incorrect Pre-Emphasis setting, use either 0=0dB 1=3.5dB 2=6dB\n");
-<<<<<<< HEAD
-=======
 				of_node_put(node);
->>>>>>> e8a05819
 				return -EINVAL;
 			}
 		}
