// SPDX-License-Identifier: GPL-2.0-or-later
/*
 * MHI PCI driver - MHI over PCI controller driver
 *
 * This module is a generic driver for registering MHI-over-PCI devices,
 * such as PCIe QCOM modems.
 *
 * Copyright (C) 2020 Linaro Ltd <loic.poulain@linaro.org>
 */

#include <linux/delay.h>
#include <linux/device.h>
#include <linux/mhi.h>
#include <linux/module.h>
#include <linux/pci.h>
#include <linux/pm_runtime.h>
#include <linux/timer.h>
#include <linux/workqueue.h>

#define MHI_PCI_DEFAULT_BAR_NUM 0

#define MHI_POST_RESET_DELAY_MS 2000

#define HEALTH_CHECK_PERIOD (HZ * 2)

/* PCI VID definitions */
#define PCI_VENDOR_ID_THALES	0x1269
#define PCI_VENDOR_ID_QUECTEL	0x1eac

#define MHI_EDL_DB			91
#define MHI_EDL_COOKIE			0xEDEDEDED

/**
 * struct mhi_pci_dev_info - MHI PCI device specific information
 * @config: MHI controller configuration
 * @name: name of the PCI module
 * @fw: firmware path (if any)
 * @edl: emergency download mode firmware path (if any)
 * @edl_trigger: capable of triggering EDL mode in the device (if supported)
 * @bar_num: PCI base address register to use for MHI MMIO register space
 * @dma_data_width: DMA transfer word size (32 or 64 bits)
 * @mru_default: default MRU size for MBIM network packets
 * @sideband_wake: Devices using dedicated sideband GPIO for wakeup instead
 *		   of inband wake support (such as sdx24)
 */
struct mhi_pci_dev_info {
	const struct mhi_controller_config *config;
	const char *name;
	const char *fw;
	const char *edl;
	bool edl_trigger;
	unsigned int bar_num;
	unsigned int dma_data_width;
	unsigned int mru_default;
	bool sideband_wake;
};

#define MHI_CHANNEL_CONFIG_UL(ch_num, ch_name, el_count, ev_ring) \
	{						\
		.num = ch_num,				\
		.name = ch_name,			\
		.num_elements = el_count,		\
		.event_ring = ev_ring,			\
		.dir = DMA_TO_DEVICE,			\
		.ee_mask = BIT(MHI_EE_AMSS),		\
		.pollcfg = 0,				\
		.doorbell = MHI_DB_BRST_DISABLE,	\
		.lpm_notify = false,			\
		.offload_channel = false,		\
		.doorbell_mode_switch = false,		\
	}						\

#define MHI_CHANNEL_CONFIG_DL(ch_num, ch_name, el_count, ev_ring) \
	{						\
		.num = ch_num,				\
		.name = ch_name,			\
		.num_elements = el_count,		\
		.event_ring = ev_ring,			\
		.dir = DMA_FROM_DEVICE,			\
		.ee_mask = BIT(MHI_EE_AMSS),		\
		.pollcfg = 0,				\
		.doorbell = MHI_DB_BRST_DISABLE,	\
		.lpm_notify = false,			\
		.offload_channel = false,		\
		.doorbell_mode_switch = false,		\
	}

#define MHI_CHANNEL_CONFIG_DL_AUTOQUEUE(ch_num, ch_name, el_count, ev_ring) \
	{						\
		.num = ch_num,				\
		.name = ch_name,			\
		.num_elements = el_count,		\
		.event_ring = ev_ring,			\
		.dir = DMA_FROM_DEVICE,			\
		.ee_mask = BIT(MHI_EE_AMSS),		\
		.pollcfg = 0,				\
		.doorbell = MHI_DB_BRST_DISABLE,	\
		.lpm_notify = false,			\
		.offload_channel = false,		\
		.doorbell_mode_switch = false,		\
		.auto_queue = true,			\
	}

#define MHI_EVENT_CONFIG_CTRL(ev_ring, el_count) \
	{					\
		.num_elements = el_count,	\
		.irq_moderation_ms = 0,		\
		.irq = (ev_ring) + 1,		\
		.priority = 1,			\
		.mode = MHI_DB_BRST_DISABLE,	\
		.data_type = MHI_ER_CTRL,	\
		.hardware_event = false,	\
		.client_managed = false,	\
		.offload_channel = false,	\
	}

#define MHI_CHANNEL_CONFIG_HW_UL(ch_num, ch_name, el_count, ev_ring) \
	{						\
		.num = ch_num,				\
		.name = ch_name,			\
		.num_elements = el_count,		\
		.event_ring = ev_ring,			\
		.dir = DMA_TO_DEVICE,			\
		.ee_mask = BIT(MHI_EE_AMSS),		\
		.pollcfg = 0,				\
		.doorbell = MHI_DB_BRST_ENABLE,	\
		.lpm_notify = false,			\
		.offload_channel = false,		\
		.doorbell_mode_switch = true,		\
	}						\

#define MHI_CHANNEL_CONFIG_HW_DL(ch_num, ch_name, el_count, ev_ring) \
	{						\
		.num = ch_num,				\
		.name = ch_name,			\
		.num_elements = el_count,		\
		.event_ring = ev_ring,			\
		.dir = DMA_FROM_DEVICE,			\
		.ee_mask = BIT(MHI_EE_AMSS),		\
		.pollcfg = 0,				\
		.doorbell = MHI_DB_BRST_ENABLE,	\
		.lpm_notify = false,			\
		.offload_channel = false,		\
		.doorbell_mode_switch = true,		\
	}

#define MHI_CHANNEL_CONFIG_UL_SBL(ch_num, ch_name, el_count, ev_ring) \
	{						\
		.num = ch_num,				\
		.name = ch_name,			\
		.num_elements = el_count,		\
		.event_ring = ev_ring,			\
		.dir = DMA_TO_DEVICE,			\
		.ee_mask = BIT(MHI_EE_SBL),		\
		.pollcfg = 0,				\
		.doorbell = MHI_DB_BRST_DISABLE,	\
		.lpm_notify = false,			\
		.offload_channel = false,		\
		.doorbell_mode_switch = false,		\
	}						\

#define MHI_CHANNEL_CONFIG_DL_SBL(ch_num, ch_name, el_count, ev_ring) \
	{						\
		.num = ch_num,				\
		.name = ch_name,			\
		.num_elements = el_count,		\
		.event_ring = ev_ring,			\
		.dir = DMA_FROM_DEVICE,			\
		.ee_mask = BIT(MHI_EE_SBL),		\
		.pollcfg = 0,				\
		.doorbell = MHI_DB_BRST_DISABLE,	\
		.lpm_notify = false,			\
		.offload_channel = false,		\
		.doorbell_mode_switch = false,		\
	}

#define MHI_CHANNEL_CONFIG_UL_FP(ch_num, ch_name, el_count, ev_ring) \
	{						\
		.num = ch_num,				\
		.name = ch_name,			\
		.num_elements = el_count,		\
		.event_ring = ev_ring,			\
		.dir = DMA_TO_DEVICE,			\
		.ee_mask = BIT(MHI_EE_FP),		\
		.pollcfg = 0,				\
		.doorbell = MHI_DB_BRST_DISABLE,	\
		.lpm_notify = false,			\
		.offload_channel = false,		\
		.doorbell_mode_switch = false,		\
	}						\

#define MHI_CHANNEL_CONFIG_DL_FP(ch_num, ch_name, el_count, ev_ring) \
	{						\
		.num = ch_num,				\
		.name = ch_name,			\
		.num_elements = el_count,		\
		.event_ring = ev_ring,			\
		.dir = DMA_FROM_DEVICE,			\
		.ee_mask = BIT(MHI_EE_FP),		\
		.pollcfg = 0,				\
		.doorbell = MHI_DB_BRST_DISABLE,	\
		.lpm_notify = false,			\
		.offload_channel = false,		\
		.doorbell_mode_switch = false,		\
	}

#define MHI_EVENT_CONFIG_DATA(ev_ring, el_count) \
	{					\
		.num_elements = el_count,	\
		.irq_moderation_ms = 5,		\
		.irq = (ev_ring) + 1,		\
		.priority = 1,			\
		.mode = MHI_DB_BRST_DISABLE,	\
		.data_type = MHI_ER_DATA,	\
		.hardware_event = false,	\
		.client_managed = false,	\
		.offload_channel = false,	\
	}

#define MHI_EVENT_CONFIG_SW_DATA(ev_ring, el_count) \
	{					\
		.num_elements = el_count,	\
		.irq_moderation_ms = 0,		\
		.irq = (ev_ring) + 1,		\
		.priority = 1,			\
		.mode = MHI_DB_BRST_DISABLE,	\
		.data_type = MHI_ER_DATA,	\
		.hardware_event = false,	\
		.client_managed = false,	\
		.offload_channel = false,	\
	}

#define MHI_EVENT_CONFIG_HW_DATA(ev_ring, el_count, ch_num) \
	{					\
		.num_elements = el_count,	\
		.irq_moderation_ms = 1,		\
		.irq = (ev_ring) + 1,		\
		.priority = 1,			\
		.mode = MHI_DB_BRST_DISABLE,	\
		.data_type = MHI_ER_DATA,	\
		.hardware_event = true,		\
		.client_managed = false,	\
		.offload_channel = false,	\
		.channel = ch_num,		\
	}

static const struct mhi_channel_config modem_qcom_v1_mhi_channels[] = {
	MHI_CHANNEL_CONFIG_UL(4, "DIAG", 16, 1),
	MHI_CHANNEL_CONFIG_DL(5, "DIAG", 16, 1),
	MHI_CHANNEL_CONFIG_UL(12, "MBIM", 4, 0),
	MHI_CHANNEL_CONFIG_DL(13, "MBIM", 4, 0),
	MHI_CHANNEL_CONFIG_UL(14, "QMI", 4, 0),
	MHI_CHANNEL_CONFIG_DL(15, "QMI", 4, 0),
	MHI_CHANNEL_CONFIG_UL(20, "IPCR", 8, 0),
	MHI_CHANNEL_CONFIG_DL_AUTOQUEUE(21, "IPCR", 8, 0),
	MHI_CHANNEL_CONFIG_UL_FP(34, "FIREHOSE", 32, 0),
	MHI_CHANNEL_CONFIG_DL_FP(35, "FIREHOSE", 32, 0),
	MHI_CHANNEL_CONFIG_UL(46, "IP_SW0", 64, 2),
	MHI_CHANNEL_CONFIG_DL(47, "IP_SW0", 64, 3),
	MHI_CHANNEL_CONFIG_HW_UL(100, "IP_HW0", 128, 4),
	MHI_CHANNEL_CONFIG_HW_DL(101, "IP_HW0", 128, 5),
};

static struct mhi_event_config modem_qcom_v1_mhi_events[] = {
	/* first ring is control+data ring */
	MHI_EVENT_CONFIG_CTRL(0, 64),
	/* DIAG dedicated event ring */
	MHI_EVENT_CONFIG_DATA(1, 128),
	/* Software channels dedicated event ring */
	MHI_EVENT_CONFIG_SW_DATA(2, 64),
	MHI_EVENT_CONFIG_SW_DATA(3, 64),
	/* Hardware channels request dedicated hardware event rings */
	MHI_EVENT_CONFIG_HW_DATA(4, 1024, 100),
	MHI_EVENT_CONFIG_HW_DATA(5, 2048, 101)
};

static const struct mhi_controller_config modem_qcom_v2_mhiv_config = {
	.max_channels = 128,
	.timeout_ms = 8000,
	.ready_timeout_ms = 50000,
	.num_channels = ARRAY_SIZE(modem_qcom_v1_mhi_channels),
	.ch_cfg = modem_qcom_v1_mhi_channels,
	.num_events = ARRAY_SIZE(modem_qcom_v1_mhi_events),
	.event_cfg = modem_qcom_v1_mhi_events,
};

static const struct mhi_controller_config modem_qcom_v1_mhiv_config = {
	.max_channels = 128,
	.timeout_ms = 8000,
	.num_channels = ARRAY_SIZE(modem_qcom_v1_mhi_channels),
	.ch_cfg = modem_qcom_v1_mhi_channels,
	.num_events = ARRAY_SIZE(modem_qcom_v1_mhi_events),
	.event_cfg = modem_qcom_v1_mhi_events,
};

static const struct mhi_pci_dev_info mhi_qcom_sdx75_info = {
	.name = "qcom-sdx75m",
	.fw = "qcom/sdx75m/xbl.elf",
	.edl = "qcom/sdx75m/edl.mbn",
<<<<<<< HEAD
=======
	.edl_trigger = true,
>>>>>>> 0c383648
	.config = &modem_qcom_v2_mhiv_config,
	.bar_num = MHI_PCI_DEFAULT_BAR_NUM,
	.dma_data_width = 32,
	.sideband_wake = false,
};

static const struct mhi_pci_dev_info mhi_qcom_sdx65_info = {
	.name = "qcom-sdx65m",
	.fw = "qcom/sdx65m/xbl.elf",
	.edl = "qcom/sdx65m/edl.mbn",
	.edl_trigger = true,
	.config = &modem_qcom_v1_mhiv_config,
	.bar_num = MHI_PCI_DEFAULT_BAR_NUM,
	.dma_data_width = 32,
	.sideband_wake = false,
};

static const struct mhi_pci_dev_info mhi_qcom_sdx55_info = {
	.name = "qcom-sdx55m",
	.fw = "qcom/sdx55m/sbl1.mbn",
	.edl = "qcom/sdx55m/edl.mbn",
	.edl_trigger = true,
	.config = &modem_qcom_v1_mhiv_config,
	.bar_num = MHI_PCI_DEFAULT_BAR_NUM,
	.dma_data_width = 32,
	.mru_default = 32768,
	.sideband_wake = false,
};

static const struct mhi_pci_dev_info mhi_qcom_sdx24_info = {
	.name = "qcom-sdx24",
	.edl = "qcom/prog_firehose_sdx24.mbn",
	.config = &modem_qcom_v1_mhiv_config,
	.bar_num = MHI_PCI_DEFAULT_BAR_NUM,
	.dma_data_width = 32,
	.sideband_wake = true,
};

static const struct mhi_channel_config mhi_quectel_em1xx_channels[] = {
	MHI_CHANNEL_CONFIG_UL(0, "NMEA", 32, 0),
	MHI_CHANNEL_CONFIG_DL(1, "NMEA", 32, 0),
	MHI_CHANNEL_CONFIG_UL_SBL(2, "SAHARA", 32, 0),
	MHI_CHANNEL_CONFIG_DL_SBL(3, "SAHARA", 32, 0),
	MHI_CHANNEL_CONFIG_UL(4, "DIAG", 32, 1),
	MHI_CHANNEL_CONFIG_DL(5, "DIAG", 32, 1),
	MHI_CHANNEL_CONFIG_UL(12, "MBIM", 32, 0),
	MHI_CHANNEL_CONFIG_DL(13, "MBIM", 32, 0),
	MHI_CHANNEL_CONFIG_UL(32, "DUN", 32, 0),
	MHI_CHANNEL_CONFIG_DL(33, "DUN", 32, 0),
	/* The EDL firmware is a flash-programmer exposing firehose protocol */
	MHI_CHANNEL_CONFIG_UL_FP(34, "FIREHOSE", 32, 0),
	MHI_CHANNEL_CONFIG_DL_FP(35, "FIREHOSE", 32, 0),
	MHI_CHANNEL_CONFIG_HW_UL(100, "IP_HW0_MBIM", 128, 2),
	MHI_CHANNEL_CONFIG_HW_DL(101, "IP_HW0_MBIM", 128, 3),
};

static struct mhi_event_config mhi_quectel_em1xx_events[] = {
	MHI_EVENT_CONFIG_CTRL(0, 128),
	MHI_EVENT_CONFIG_DATA(1, 128),
	MHI_EVENT_CONFIG_HW_DATA(2, 1024, 100),
	MHI_EVENT_CONFIG_HW_DATA(3, 1024, 101)
};

static const struct mhi_controller_config modem_quectel_em1xx_config = {
	.max_channels = 128,
	.timeout_ms = 20000,
	.num_channels = ARRAY_SIZE(mhi_quectel_em1xx_channels),
	.ch_cfg = mhi_quectel_em1xx_channels,
	.num_events = ARRAY_SIZE(mhi_quectel_em1xx_events),
	.event_cfg = mhi_quectel_em1xx_events,
};

static const struct mhi_pci_dev_info mhi_quectel_em1xx_info = {
	.name = "quectel-em1xx",
	.edl = "qcom/prog_firehose_sdx24.mbn",
	.config = &modem_quectel_em1xx_config,
	.bar_num = MHI_PCI_DEFAULT_BAR_NUM,
	.dma_data_width = 32,
	.mru_default = 32768,
	.sideband_wake = true,
};

static const struct mhi_pci_dev_info mhi_quectel_rm5xx_info = {
	.name = "quectel-rm5xx",
	.edl = "qcom/prog_firehose_sdx6x.elf",
	.config = &modem_quectel_em1xx_config,
	.bar_num = MHI_PCI_DEFAULT_BAR_NUM,
	.dma_data_width = 32,
	.mru_default = 32768,
	.sideband_wake = true,
};

static const struct mhi_channel_config mhi_foxconn_sdx55_channels[] = {
	MHI_CHANNEL_CONFIG_UL(0, "LOOPBACK", 32, 0),
	MHI_CHANNEL_CONFIG_DL(1, "LOOPBACK", 32, 0),
	MHI_CHANNEL_CONFIG_UL(4, "DIAG", 32, 1),
	MHI_CHANNEL_CONFIG_DL(5, "DIAG", 32, 1),
	MHI_CHANNEL_CONFIG_UL(12, "MBIM", 32, 0),
	MHI_CHANNEL_CONFIG_DL(13, "MBIM", 32, 0),
	MHI_CHANNEL_CONFIG_UL(32, "DUN", 32, 0),
	MHI_CHANNEL_CONFIG_DL(33, "DUN", 32, 0),
	MHI_CHANNEL_CONFIG_HW_UL(100, "IP_HW0_MBIM", 128, 2),
	MHI_CHANNEL_CONFIG_HW_DL(101, "IP_HW0_MBIM", 128, 3),
};

static struct mhi_event_config mhi_foxconn_sdx55_events[] = {
	MHI_EVENT_CONFIG_CTRL(0, 128),
	MHI_EVENT_CONFIG_DATA(1, 128),
	MHI_EVENT_CONFIG_HW_DATA(2, 1024, 100),
	MHI_EVENT_CONFIG_HW_DATA(3, 1024, 101)
};

static const struct mhi_controller_config modem_foxconn_sdx55_config = {
	.max_channels = 128,
	.timeout_ms = 20000,
	.num_channels = ARRAY_SIZE(mhi_foxconn_sdx55_channels),
	.ch_cfg = mhi_foxconn_sdx55_channels,
	.num_events = ARRAY_SIZE(mhi_foxconn_sdx55_events),
	.event_cfg = mhi_foxconn_sdx55_events,
};

static const struct mhi_pci_dev_info mhi_foxconn_sdx24_info = {
	.name = "foxconn-sdx24",
	.config = &modem_foxconn_sdx55_config,
	.bar_num = MHI_PCI_DEFAULT_BAR_NUM,
	.dma_data_width = 32,
	.mru_default = 32768,
	.sideband_wake = false,
};

static const struct mhi_pci_dev_info mhi_foxconn_sdx55_info = {
	.name = "foxconn-sdx55",
	.fw = "qcom/sdx55m/sbl1.mbn",
	.edl = "qcom/sdx55m/edl.mbn",
	.config = &modem_foxconn_sdx55_config,
	.bar_num = MHI_PCI_DEFAULT_BAR_NUM,
	.dma_data_width = 32,
	.mru_default = 32768,
	.sideband_wake = false,
};

static const struct mhi_pci_dev_info mhi_foxconn_sdx65_info = {
	.name = "foxconn-sdx65",
	.config = &modem_foxconn_sdx55_config,
	.bar_num = MHI_PCI_DEFAULT_BAR_NUM,
	.dma_data_width = 32,
	.mru_default = 32768,
	.sideband_wake = false,
};

static const struct mhi_channel_config mhi_mv3x_channels[] = {
	MHI_CHANNEL_CONFIG_UL(0, "LOOPBACK", 64, 0),
	MHI_CHANNEL_CONFIG_DL(1, "LOOPBACK", 64, 0),
	/* MBIM Control Channel */
	MHI_CHANNEL_CONFIG_UL(12, "MBIM", 64, 0),
	MHI_CHANNEL_CONFIG_DL(13, "MBIM", 64, 0),
	/* MBIM Data Channel */
	MHI_CHANNEL_CONFIG_HW_UL(100, "IP_HW0_MBIM", 512, 2),
	MHI_CHANNEL_CONFIG_HW_DL(101, "IP_HW0_MBIM", 512, 3),
};

static struct mhi_event_config mhi_mv3x_events[] = {
	MHI_EVENT_CONFIG_CTRL(0, 256),
	MHI_EVENT_CONFIG_DATA(1, 256),
	MHI_EVENT_CONFIG_HW_DATA(2, 1024, 100),
	MHI_EVENT_CONFIG_HW_DATA(3, 1024, 101),
};

static const struct mhi_controller_config modem_mv3x_config = {
	.max_channels = 128,
	.timeout_ms = 20000,
	.num_channels = ARRAY_SIZE(mhi_mv3x_channels),
	.ch_cfg = mhi_mv3x_channels,
	.num_events = ARRAY_SIZE(mhi_mv3x_events),
	.event_cfg = mhi_mv3x_events,
};

static const struct mhi_pci_dev_info mhi_mv31_info = {
	.name = "cinterion-mv31",
	.config = &modem_mv3x_config,
	.bar_num = MHI_PCI_DEFAULT_BAR_NUM,
	.dma_data_width = 32,
	.mru_default = 32768,
};

static const struct mhi_pci_dev_info mhi_mv32_info = {
	.name = "cinterion-mv32",
	.config = &modem_mv3x_config,
	.bar_num = MHI_PCI_DEFAULT_BAR_NUM,
	.dma_data_width = 32,
	.mru_default = 32768,
};

static const struct mhi_channel_config mhi_sierra_em919x_channels[] = {
	MHI_CHANNEL_CONFIG_UL_SBL(2, "SAHARA", 32, 0),
	MHI_CHANNEL_CONFIG_DL_SBL(3, "SAHARA", 256, 0),
	MHI_CHANNEL_CONFIG_UL(4, "DIAG", 32, 0),
	MHI_CHANNEL_CONFIG_DL(5, "DIAG", 32, 0),
	MHI_CHANNEL_CONFIG_UL(12, "MBIM", 128, 0),
	MHI_CHANNEL_CONFIG_DL(13, "MBIM", 128, 0),
	MHI_CHANNEL_CONFIG_UL(14, "QMI", 32, 0),
	MHI_CHANNEL_CONFIG_DL(15, "QMI", 32, 0),
	MHI_CHANNEL_CONFIG_UL(32, "DUN", 32, 0),
	MHI_CHANNEL_CONFIG_DL(33, "DUN", 32, 0),
	MHI_CHANNEL_CONFIG_HW_UL(100, "IP_HW0", 512, 1),
	MHI_CHANNEL_CONFIG_HW_DL(101, "IP_HW0", 512, 2),
};

static struct mhi_event_config modem_sierra_em919x_mhi_events[] = {
	/* first ring is control+data and DIAG ring */
	MHI_EVENT_CONFIG_CTRL(0, 2048),
	/* Hardware channels request dedicated hardware event rings */
	MHI_EVENT_CONFIG_HW_DATA(1, 2048, 100),
	MHI_EVENT_CONFIG_HW_DATA(2, 2048, 101)
};

static const struct mhi_controller_config modem_sierra_em919x_config = {
	.max_channels = 128,
	.timeout_ms = 24000,
	.num_channels = ARRAY_SIZE(mhi_sierra_em919x_channels),
	.ch_cfg = mhi_sierra_em919x_channels,
	.num_events = ARRAY_SIZE(modem_sierra_em919x_mhi_events),
	.event_cfg = modem_sierra_em919x_mhi_events,
};

static const struct mhi_pci_dev_info mhi_sierra_em919x_info = {
	.name = "sierra-em919x",
	.config = &modem_sierra_em919x_config,
	.bar_num = MHI_PCI_DEFAULT_BAR_NUM,
	.dma_data_width = 32,
	.sideband_wake = false,
};

static const struct mhi_channel_config mhi_telit_fn980_hw_v1_channels[] = {
	MHI_CHANNEL_CONFIG_UL(14, "QMI", 32, 0),
	MHI_CHANNEL_CONFIG_DL(15, "QMI", 32, 0),
	MHI_CHANNEL_CONFIG_UL(20, "IPCR", 16, 0),
	MHI_CHANNEL_CONFIG_DL_AUTOQUEUE(21, "IPCR", 16, 0),
	MHI_CHANNEL_CONFIG_HW_UL(100, "IP_HW0", 128, 1),
	MHI_CHANNEL_CONFIG_HW_DL(101, "IP_HW0", 128, 2),
};

static struct mhi_event_config mhi_telit_fn980_hw_v1_events[] = {
	MHI_EVENT_CONFIG_CTRL(0, 128),
	MHI_EVENT_CONFIG_HW_DATA(1, 1024, 100),
	MHI_EVENT_CONFIG_HW_DATA(2, 2048, 101)
};

static const struct mhi_controller_config modem_telit_fn980_hw_v1_config = {
	.max_channels = 128,
	.timeout_ms = 20000,
	.num_channels = ARRAY_SIZE(mhi_telit_fn980_hw_v1_channels),
	.ch_cfg = mhi_telit_fn980_hw_v1_channels,
	.num_events = ARRAY_SIZE(mhi_telit_fn980_hw_v1_events),
	.event_cfg = mhi_telit_fn980_hw_v1_events,
};

static const struct mhi_pci_dev_info mhi_telit_fn980_hw_v1_info = {
	.name = "telit-fn980-hwv1",
	.fw = "qcom/sdx55m/sbl1.mbn",
	.edl = "qcom/sdx55m/edl.mbn",
	.config = &modem_telit_fn980_hw_v1_config,
	.bar_num = MHI_PCI_DEFAULT_BAR_NUM,
	.dma_data_width = 32,
	.mru_default = 32768,
	.sideband_wake = false,
};

static const struct mhi_channel_config mhi_telit_fn990_channels[] = {
	MHI_CHANNEL_CONFIG_UL_SBL(2, "SAHARA", 32, 0),
	MHI_CHANNEL_CONFIG_DL_SBL(3, "SAHARA", 32, 0),
	MHI_CHANNEL_CONFIG_UL(4, "DIAG", 64, 1),
	MHI_CHANNEL_CONFIG_DL(5, "DIAG", 64, 1),
	MHI_CHANNEL_CONFIG_UL(12, "MBIM", 32, 0),
	MHI_CHANNEL_CONFIG_DL(13, "MBIM", 32, 0),
	MHI_CHANNEL_CONFIG_UL(32, "DUN", 32, 0),
	MHI_CHANNEL_CONFIG_DL(33, "DUN", 32, 0),
	MHI_CHANNEL_CONFIG_UL(92, "DUN2", 32, 1),
	MHI_CHANNEL_CONFIG_DL(93, "DUN2", 32, 1),
	MHI_CHANNEL_CONFIG_HW_UL(100, "IP_HW0_MBIM", 128, 2),
	MHI_CHANNEL_CONFIG_HW_DL(101, "IP_HW0_MBIM", 128, 3),
};

static struct mhi_event_config mhi_telit_fn990_events[] = {
	MHI_EVENT_CONFIG_CTRL(0, 128),
	MHI_EVENT_CONFIG_DATA(1, 128),
	MHI_EVENT_CONFIG_HW_DATA(2, 1024, 100),
	MHI_EVENT_CONFIG_HW_DATA(3, 2048, 101)
};

static const struct mhi_controller_config modem_telit_fn990_config = {
	.max_channels = 128,
	.timeout_ms = 20000,
	.num_channels = ARRAY_SIZE(mhi_telit_fn990_channels),
	.ch_cfg = mhi_telit_fn990_channels,
	.num_events = ARRAY_SIZE(mhi_telit_fn990_events),
	.event_cfg = mhi_telit_fn990_events,
};

static const struct mhi_pci_dev_info mhi_telit_fn990_info = {
	.name = "telit-fn990",
	.config = &modem_telit_fn990_config,
	.bar_num = MHI_PCI_DEFAULT_BAR_NUM,
	.dma_data_width = 32,
	.sideband_wake = false,
	.mru_default = 32768,
};

/* Keep the list sorted based on the PID. New VID should be added as the last entry */
static const struct pci_device_id mhi_pci_id_table[] = {
	{ PCI_DEVICE(PCI_VENDOR_ID_QCOM, 0x0304),
		.driver_data = (kernel_ulong_t) &mhi_qcom_sdx24_info },
	{ PCI_DEVICE_SUB(PCI_VENDOR_ID_QCOM, 0x0306, PCI_VENDOR_ID_QCOM, 0x010c),
		.driver_data = (kernel_ulong_t) &mhi_foxconn_sdx55_info },
	/* EM919x (sdx55), use the same vid:pid as qcom-sdx55m */
	{ PCI_DEVICE_SUB(PCI_VENDOR_ID_QCOM, 0x0306, 0x18d7, 0x0200),
		.driver_data = (kernel_ulong_t) &mhi_sierra_em919x_info },
	/* Telit FN980 hardware revision v1 */
	{ PCI_DEVICE_SUB(PCI_VENDOR_ID_QCOM, 0x0306, 0x1C5D, 0x2000),
		.driver_data = (kernel_ulong_t) &mhi_telit_fn980_hw_v1_info },
	{ PCI_DEVICE(PCI_VENDOR_ID_QCOM, 0x0306),
		.driver_data = (kernel_ulong_t) &mhi_qcom_sdx55_info },
	/* Telit FN990 */
	{ PCI_DEVICE_SUB(PCI_VENDOR_ID_QCOM, 0x0308, 0x1c5d, 0x2010),
		.driver_data = (kernel_ulong_t) &mhi_telit_fn990_info },
	/* Telit FE990 */
	{ PCI_DEVICE_SUB(PCI_VENDOR_ID_QCOM, 0x0308, 0x1c5d, 0x2015),
		.driver_data = (kernel_ulong_t) &mhi_telit_fn990_info },
	{ PCI_DEVICE(PCI_VENDOR_ID_QCOM, 0x0308),
		.driver_data = (kernel_ulong_t) &mhi_qcom_sdx65_info },
	{ PCI_DEVICE(PCI_VENDOR_ID_QCOM, 0x0309),
		.driver_data = (kernel_ulong_t) &mhi_qcom_sdx75_info },
	{ PCI_DEVICE(PCI_VENDOR_ID_QUECTEL, 0x1001), /* EM120R-GL (sdx24) */
		.driver_data = (kernel_ulong_t) &mhi_quectel_em1xx_info },
	{ PCI_DEVICE(PCI_VENDOR_ID_QUECTEL, 0x1002), /* EM160R-GL (sdx24) */
		.driver_data = (kernel_ulong_t) &mhi_quectel_em1xx_info },
	/* RM520N-GL (sdx6x), eSIM */
	{ PCI_DEVICE(PCI_VENDOR_ID_QUECTEL, 0x1004),
		.driver_data = (kernel_ulong_t) &mhi_quectel_rm5xx_info },
	/* RM520N-GL (sdx6x), Lenovo variant */
	{ PCI_DEVICE(PCI_VENDOR_ID_QUECTEL, 0x1007),
		.driver_data = (kernel_ulong_t) &mhi_quectel_rm5xx_info },
	{ PCI_DEVICE(PCI_VENDOR_ID_QUECTEL, 0x100d), /* EM160R-GL (sdx24) */
		.driver_data = (kernel_ulong_t) &mhi_quectel_em1xx_info },
	{ PCI_DEVICE(PCI_VENDOR_ID_QUECTEL, 0x2001), /* EM120R-GL for FCCL (sdx24) */
		.driver_data = (kernel_ulong_t) &mhi_quectel_em1xx_info },
	/* T99W175 (sdx55), Both for eSIM and Non-eSIM */
	{ PCI_DEVICE(PCI_VENDOR_ID_FOXCONN, 0xe0ab),
		.driver_data = (kernel_ulong_t) &mhi_foxconn_sdx55_info },
	/* DW5930e (sdx55), With eSIM, It's also T99W175 */
	{ PCI_DEVICE(PCI_VENDOR_ID_FOXCONN, 0xe0b0),
		.driver_data = (kernel_ulong_t) &mhi_foxconn_sdx55_info },
	/* DW5930e (sdx55), Non-eSIM, It's also T99W175 */
	{ PCI_DEVICE(PCI_VENDOR_ID_FOXCONN, 0xe0b1),
		.driver_data = (kernel_ulong_t) &mhi_foxconn_sdx55_info },
	/* T99W175 (sdx55), Based on Qualcomm new baseline */
	{ PCI_DEVICE(PCI_VENDOR_ID_FOXCONN, 0xe0bf),
		.driver_data = (kernel_ulong_t) &mhi_foxconn_sdx55_info },
	/* T99W175 (sdx55) */
	{ PCI_DEVICE(PCI_VENDOR_ID_FOXCONN, 0xe0c3),
		.driver_data = (kernel_ulong_t) &mhi_foxconn_sdx55_info },
	/* T99W368 (sdx65) */
	{ PCI_DEVICE(PCI_VENDOR_ID_FOXCONN, 0xe0d8),
		.driver_data = (kernel_ulong_t) &mhi_foxconn_sdx65_info },
	/* T99W373 (sdx62) */
	{ PCI_DEVICE(PCI_VENDOR_ID_FOXCONN, 0xe0d9),
		.driver_data = (kernel_ulong_t) &mhi_foxconn_sdx65_info },
	/* T99W510 (sdx24), variant 1 */
	{ PCI_DEVICE(PCI_VENDOR_ID_FOXCONN, 0xe0f0),
		.driver_data = (kernel_ulong_t) &mhi_foxconn_sdx24_info },
	/* T99W510 (sdx24), variant 2 */
	{ PCI_DEVICE(PCI_VENDOR_ID_FOXCONN, 0xe0f1),
		.driver_data = (kernel_ulong_t) &mhi_foxconn_sdx24_info },
	/* T99W510 (sdx24), variant 3 */
	{ PCI_DEVICE(PCI_VENDOR_ID_FOXCONN, 0xe0f2),
		.driver_data = (kernel_ulong_t) &mhi_foxconn_sdx24_info },
	/* DW5932e-eSIM (sdx62), With eSIM */
	{ PCI_DEVICE(PCI_VENDOR_ID_FOXCONN, 0xe0f5),
		.driver_data = (kernel_ulong_t) &mhi_foxconn_sdx65_info },
	/* DW5932e (sdx62), Non-eSIM */
	{ PCI_DEVICE(PCI_VENDOR_ID_FOXCONN, 0xe0f9),
		.driver_data = (kernel_ulong_t) &mhi_foxconn_sdx65_info },
	/* MV31-W (Cinterion) */
	{ PCI_DEVICE(PCI_VENDOR_ID_THALES, 0x00b3),
		.driver_data = (kernel_ulong_t) &mhi_mv31_info },
	/* MV31-W (Cinterion), based on new baseline */
	{ PCI_DEVICE(PCI_VENDOR_ID_THALES, 0x00b4),
		.driver_data = (kernel_ulong_t) &mhi_mv31_info },
	/* MV32-WA (Cinterion) */
	{ PCI_DEVICE(PCI_VENDOR_ID_THALES, 0x00ba),
		.driver_data = (kernel_ulong_t) &mhi_mv32_info },
	/* MV32-WB (Cinterion) */
	{ PCI_DEVICE(PCI_VENDOR_ID_THALES, 0x00bb),
		.driver_data = (kernel_ulong_t) &mhi_mv32_info },
	/* T99W175 (sdx55), HP variant */
	{ PCI_DEVICE(0x03f0, 0x0a6c),
		.driver_data = (kernel_ulong_t) &mhi_foxconn_sdx55_info },
	{  }
};
MODULE_DEVICE_TABLE(pci, mhi_pci_id_table);

enum mhi_pci_device_status {
	MHI_PCI_DEV_STARTED,
	MHI_PCI_DEV_SUSPENDED,
};

struct mhi_pci_device {
	struct mhi_controller mhi_cntrl;
	struct pci_saved_state *pci_state;
	struct work_struct recovery_work;
	struct timer_list health_check_timer;
	unsigned long status;
};

static int mhi_pci_read_reg(struct mhi_controller *mhi_cntrl,
			    void __iomem *addr, u32 *out)
{
	*out = readl(addr);
	return 0;
}

static void mhi_pci_write_reg(struct mhi_controller *mhi_cntrl,
			      void __iomem *addr, u32 val)
{
	writel(val, addr);
}

static void mhi_pci_status_cb(struct mhi_controller *mhi_cntrl,
			      enum mhi_callback cb)
{
	struct pci_dev *pdev = to_pci_dev(mhi_cntrl->cntrl_dev);

	/* Nothing to do for now */
	switch (cb) {
	case MHI_CB_FATAL_ERROR:
	case MHI_CB_SYS_ERROR:
		dev_warn(&pdev->dev, "firmware crashed (%u)\n", cb);
		pm_runtime_forbid(&pdev->dev);
		break;
	case MHI_CB_EE_MISSION_MODE:
		pm_runtime_allow(&pdev->dev);
		break;
	default:
		break;
	}
}

static void mhi_pci_wake_get_nop(struct mhi_controller *mhi_cntrl, bool force)
{
	/* no-op */
}

static void mhi_pci_wake_put_nop(struct mhi_controller *mhi_cntrl, bool override)
{
	/* no-op */
}

static void mhi_pci_wake_toggle_nop(struct mhi_controller *mhi_cntrl)
{
	/* no-op */
}

static bool mhi_pci_is_alive(struct mhi_controller *mhi_cntrl)
{
	struct pci_dev *pdev = to_pci_dev(mhi_cntrl->cntrl_dev);
	u16 vendor = 0;

	if (pci_read_config_word(pdev, PCI_VENDOR_ID, &vendor))
		return false;

	if (vendor == (u16) ~0 || vendor == 0)
		return false;

	return true;
}

static int mhi_pci_claim(struct mhi_controller *mhi_cntrl,
			 unsigned int bar_num, u64 dma_mask)
{
	struct pci_dev *pdev = to_pci_dev(mhi_cntrl->cntrl_dev);
	int err;

	err = pci_assign_resource(pdev, bar_num);
	if (err)
		return err;

	err = pcim_enable_device(pdev);
	if (err) {
		dev_err(&pdev->dev, "failed to enable pci device: %d\n", err);
		return err;
	}

	err = pcim_iomap_regions(pdev, 1 << bar_num, pci_name(pdev));
	if (err) {
		dev_err(&pdev->dev, "failed to map pci region: %d\n", err);
		return err;
	}
	mhi_cntrl->regs = pcim_iomap_table(pdev)[bar_num];
	mhi_cntrl->reg_len = pci_resource_len(pdev, bar_num);

	err = dma_set_mask_and_coherent(&pdev->dev, dma_mask);
	if (err) {
		dev_err(&pdev->dev, "Cannot set proper DMA mask\n");
		return err;
	}

	pci_set_master(pdev);

	return 0;
}

static int mhi_pci_get_irqs(struct mhi_controller *mhi_cntrl,
			    const struct mhi_controller_config *mhi_cntrl_config)
{
	struct pci_dev *pdev = to_pci_dev(mhi_cntrl->cntrl_dev);
	int nr_vectors, i;
	int *irq;

	/*
	 * Alloc one MSI vector for BHI + one vector per event ring, ideally...
	 * No explicit pci_free_irq_vectors required, done by pcim_release.
	 */
	mhi_cntrl->nr_irqs = 1 + mhi_cntrl_config->num_events;

	nr_vectors = pci_alloc_irq_vectors(pdev, 1, mhi_cntrl->nr_irqs, PCI_IRQ_MSI);
	if (nr_vectors < 0) {
		dev_err(&pdev->dev, "Error allocating MSI vectors %d\n",
			nr_vectors);
		return nr_vectors;
	}

	if (nr_vectors < mhi_cntrl->nr_irqs) {
		dev_warn(&pdev->dev, "using shared MSI\n");

		/* Patch msi vectors, use only one (shared) */
		for (i = 0; i < mhi_cntrl_config->num_events; i++)
			mhi_cntrl_config->event_cfg[i].irq = 0;
		mhi_cntrl->nr_irqs = 1;
	}

	irq = devm_kcalloc(&pdev->dev, mhi_cntrl->nr_irqs, sizeof(int), GFP_KERNEL);
	if (!irq)
		return -ENOMEM;

	for (i = 0; i < mhi_cntrl->nr_irqs; i++) {
		int vector = i >= nr_vectors ? (nr_vectors - 1) : i;

		irq[i] = pci_irq_vector(pdev, vector);
	}

	mhi_cntrl->irq = irq;

	return 0;
}

static int mhi_pci_runtime_get(struct mhi_controller *mhi_cntrl)
{
	/* The runtime_get() MHI callback means:
	 *    Do whatever is requested to leave M3.
	 */
	return pm_runtime_get(mhi_cntrl->cntrl_dev);
}

static void mhi_pci_runtime_put(struct mhi_controller *mhi_cntrl)
{
	/* The runtime_put() MHI callback means:
	 *    Device can be moved in M3 state.
	 */
	pm_runtime_mark_last_busy(mhi_cntrl->cntrl_dev);
	pm_runtime_put(mhi_cntrl->cntrl_dev);
}

static void mhi_pci_recovery_work(struct work_struct *work)
{
	struct mhi_pci_device *mhi_pdev = container_of(work, struct mhi_pci_device,
						       recovery_work);
	struct mhi_controller *mhi_cntrl = &mhi_pdev->mhi_cntrl;
	struct pci_dev *pdev = to_pci_dev(mhi_cntrl->cntrl_dev);
	int err;

	dev_warn(&pdev->dev, "device recovery started\n");

	del_timer(&mhi_pdev->health_check_timer);
	pm_runtime_forbid(&pdev->dev);

	/* Clean up MHI state */
	if (test_and_clear_bit(MHI_PCI_DEV_STARTED, &mhi_pdev->status)) {
		mhi_power_down(mhi_cntrl, false);
		mhi_unprepare_after_power_down(mhi_cntrl);
	}

	pci_set_power_state(pdev, PCI_D0);
	pci_load_saved_state(pdev, mhi_pdev->pci_state);
	pci_restore_state(pdev);

	if (!mhi_pci_is_alive(mhi_cntrl))
		goto err_try_reset;

	err = mhi_prepare_for_power_up(mhi_cntrl);
	if (err)
		goto err_try_reset;

	err = mhi_sync_power_up(mhi_cntrl);
	if (err)
		goto err_unprepare;

	dev_dbg(&pdev->dev, "Recovery completed\n");

	set_bit(MHI_PCI_DEV_STARTED, &mhi_pdev->status);
	mod_timer(&mhi_pdev->health_check_timer, jiffies + HEALTH_CHECK_PERIOD);
	return;

err_unprepare:
	mhi_unprepare_after_power_down(mhi_cntrl);
err_try_reset:
	if (pci_reset_function(pdev))
		dev_err(&pdev->dev, "Recovery failed\n");
}

static void health_check(struct timer_list *t)
{
	struct mhi_pci_device *mhi_pdev = from_timer(mhi_pdev, t, health_check_timer);
	struct mhi_controller *mhi_cntrl = &mhi_pdev->mhi_cntrl;

	if (!test_bit(MHI_PCI_DEV_STARTED, &mhi_pdev->status) ||
			test_bit(MHI_PCI_DEV_SUSPENDED, &mhi_pdev->status))
		return;

	if (!mhi_pci_is_alive(mhi_cntrl)) {
		dev_err(mhi_cntrl->cntrl_dev, "Device died\n");
		queue_work(system_long_wq, &mhi_pdev->recovery_work);
		return;
	}

	/* reschedule in two seconds */
	mod_timer(&mhi_pdev->health_check_timer, jiffies + HEALTH_CHECK_PERIOD);
}

static int mhi_pci_generic_edl_trigger(struct mhi_controller *mhi_cntrl)
{
	void __iomem *base = mhi_cntrl->regs;
	void __iomem *edl_db;
	int ret;
	u32 val;

	ret = mhi_device_get_sync(mhi_cntrl->mhi_dev);
	if (ret) {
		dev_err(mhi_cntrl->cntrl_dev, "Failed to wakeup the device\n");
		return ret;
	}

	pm_wakeup_event(&mhi_cntrl->mhi_dev->dev, 0);
	mhi_cntrl->runtime_get(mhi_cntrl);

	ret = mhi_get_channel_doorbell_offset(mhi_cntrl, &val);
	if (ret)
		goto err_get_chdb;

	edl_db = base + val + (8 * MHI_EDL_DB);

	mhi_cntrl->write_reg(mhi_cntrl, edl_db + 4, upper_32_bits(MHI_EDL_COOKIE));
	mhi_cntrl->write_reg(mhi_cntrl, edl_db, lower_32_bits(MHI_EDL_COOKIE));

	mhi_soc_reset(mhi_cntrl);

err_get_chdb:
	mhi_cntrl->runtime_put(mhi_cntrl);
	mhi_device_put(mhi_cntrl->mhi_dev);

	return ret;
}

static int mhi_pci_probe(struct pci_dev *pdev, const struct pci_device_id *id)
{
	const struct mhi_pci_dev_info *info = (struct mhi_pci_dev_info *) id->driver_data;
	const struct mhi_controller_config *mhi_cntrl_config;
	struct mhi_pci_device *mhi_pdev;
	struct mhi_controller *mhi_cntrl;
	int err;

	dev_info(&pdev->dev, "MHI PCI device found: %s\n", info->name);

	/* mhi_pdev.mhi_cntrl must be zero-initialized */
	mhi_pdev = devm_kzalloc(&pdev->dev, sizeof(*mhi_pdev), GFP_KERNEL);
	if (!mhi_pdev)
		return -ENOMEM;

	INIT_WORK(&mhi_pdev->recovery_work, mhi_pci_recovery_work);
	timer_setup(&mhi_pdev->health_check_timer, health_check, 0);

	mhi_cntrl_config = info->config;
	mhi_cntrl = &mhi_pdev->mhi_cntrl;

	mhi_cntrl->cntrl_dev = &pdev->dev;
	mhi_cntrl->iova_start = 0;
	mhi_cntrl->iova_stop = (dma_addr_t)DMA_BIT_MASK(info->dma_data_width);
	mhi_cntrl->fw_image = info->fw;
	mhi_cntrl->edl_image = info->edl;

	mhi_cntrl->read_reg = mhi_pci_read_reg;
	mhi_cntrl->write_reg = mhi_pci_write_reg;
	mhi_cntrl->status_cb = mhi_pci_status_cb;
	mhi_cntrl->runtime_get = mhi_pci_runtime_get;
	mhi_cntrl->runtime_put = mhi_pci_runtime_put;
	mhi_cntrl->mru = info->mru_default;

	if (info->edl_trigger)
		mhi_cntrl->edl_trigger = mhi_pci_generic_edl_trigger;

	if (info->sideband_wake) {
		mhi_cntrl->wake_get = mhi_pci_wake_get_nop;
		mhi_cntrl->wake_put = mhi_pci_wake_put_nop;
		mhi_cntrl->wake_toggle = mhi_pci_wake_toggle_nop;
	}

	err = mhi_pci_claim(mhi_cntrl, info->bar_num, DMA_BIT_MASK(info->dma_data_width));
	if (err)
		return err;

	err = mhi_pci_get_irqs(mhi_cntrl, mhi_cntrl_config);
	if (err)
		return err;

	pci_set_drvdata(pdev, mhi_pdev);

	/* Have stored pci confspace at hand for restore in sudden PCI error.
	 * cache the state locally and discard the PCI core one.
	 */
	pci_save_state(pdev);
	mhi_pdev->pci_state = pci_store_saved_state(pdev);
	pci_load_saved_state(pdev, NULL);

	err = mhi_register_controller(mhi_cntrl, mhi_cntrl_config);
	if (err)
		return err;

	/* MHI bus does not power up the controller by default */
	err = mhi_prepare_for_power_up(mhi_cntrl);
	if (err) {
		dev_err(&pdev->dev, "failed to prepare MHI controller\n");
		goto err_unregister;
	}

	err = mhi_sync_power_up(mhi_cntrl);
	if (err) {
		dev_err(&pdev->dev, "failed to power up MHI controller\n");
		goto err_unprepare;
	}

	set_bit(MHI_PCI_DEV_STARTED, &mhi_pdev->status);

	/* start health check */
	mod_timer(&mhi_pdev->health_check_timer, jiffies + HEALTH_CHECK_PERIOD);

	/* Only allow runtime-suspend if PME capable (for wakeup) */
	if (pci_pme_capable(pdev, PCI_D3hot)) {
		pm_runtime_set_autosuspend_delay(&pdev->dev, 2000);
		pm_runtime_use_autosuspend(&pdev->dev);
		pm_runtime_mark_last_busy(&pdev->dev);
		pm_runtime_put_noidle(&pdev->dev);
	}

	return 0;

err_unprepare:
	mhi_unprepare_after_power_down(mhi_cntrl);
err_unregister:
	mhi_unregister_controller(mhi_cntrl);

	return err;
}

static void mhi_pci_remove(struct pci_dev *pdev)
{
	struct mhi_pci_device *mhi_pdev = pci_get_drvdata(pdev);
	struct mhi_controller *mhi_cntrl = &mhi_pdev->mhi_cntrl;

	del_timer_sync(&mhi_pdev->health_check_timer);
	cancel_work_sync(&mhi_pdev->recovery_work);

	if (test_and_clear_bit(MHI_PCI_DEV_STARTED, &mhi_pdev->status)) {
		mhi_power_down(mhi_cntrl, true);
		mhi_unprepare_after_power_down(mhi_cntrl);
	}

	/* balancing probe put_noidle */
	if (pci_pme_capable(pdev, PCI_D3hot))
		pm_runtime_get_noresume(&pdev->dev);

	mhi_unregister_controller(mhi_cntrl);
}

static void mhi_pci_shutdown(struct pci_dev *pdev)
{
	mhi_pci_remove(pdev);
	pci_set_power_state(pdev, PCI_D3hot);
}

static void mhi_pci_reset_prepare(struct pci_dev *pdev)
{
	struct mhi_pci_device *mhi_pdev = pci_get_drvdata(pdev);
	struct mhi_controller *mhi_cntrl = &mhi_pdev->mhi_cntrl;

	dev_info(&pdev->dev, "reset\n");

	del_timer(&mhi_pdev->health_check_timer);

	/* Clean up MHI state */
	if (test_and_clear_bit(MHI_PCI_DEV_STARTED, &mhi_pdev->status)) {
		mhi_power_down(mhi_cntrl, false);
		mhi_unprepare_after_power_down(mhi_cntrl);
	}

	/* cause internal device reset */
	mhi_soc_reset(mhi_cntrl);

	/* Be sure device reset has been executed */
	msleep(MHI_POST_RESET_DELAY_MS);
}

static void mhi_pci_reset_done(struct pci_dev *pdev)
{
	struct mhi_pci_device *mhi_pdev = pci_get_drvdata(pdev);
	struct mhi_controller *mhi_cntrl = &mhi_pdev->mhi_cntrl;
	int err;

	/* Restore initial known working PCI state */
	pci_load_saved_state(pdev, mhi_pdev->pci_state);
	pci_restore_state(pdev);

	/* Is device status available ? */
	if (!mhi_pci_is_alive(mhi_cntrl)) {
		dev_err(&pdev->dev, "reset failed\n");
		return;
	}

	err = mhi_prepare_for_power_up(mhi_cntrl);
	if (err) {
		dev_err(&pdev->dev, "failed to prepare MHI controller\n");
		return;
	}

	err = mhi_sync_power_up(mhi_cntrl);
	if (err) {
		dev_err(&pdev->dev, "failed to power up MHI controller\n");
		mhi_unprepare_after_power_down(mhi_cntrl);
		return;
	}

	set_bit(MHI_PCI_DEV_STARTED, &mhi_pdev->status);
	mod_timer(&mhi_pdev->health_check_timer, jiffies + HEALTH_CHECK_PERIOD);
}

static pci_ers_result_t mhi_pci_error_detected(struct pci_dev *pdev,
					       pci_channel_state_t state)
{
	struct mhi_pci_device *mhi_pdev = pci_get_drvdata(pdev);
	struct mhi_controller *mhi_cntrl = &mhi_pdev->mhi_cntrl;

	dev_err(&pdev->dev, "PCI error detected, state = %u\n", state);

	if (state == pci_channel_io_perm_failure)
		return PCI_ERS_RESULT_DISCONNECT;

	/* Clean up MHI state */
	if (test_and_clear_bit(MHI_PCI_DEV_STARTED, &mhi_pdev->status)) {
		mhi_power_down(mhi_cntrl, false);
		mhi_unprepare_after_power_down(mhi_cntrl);
	} else {
		/* Nothing to do */
		return PCI_ERS_RESULT_RECOVERED;
	}

	pci_disable_device(pdev);

	return PCI_ERS_RESULT_NEED_RESET;
}

static pci_ers_result_t mhi_pci_slot_reset(struct pci_dev *pdev)
{
	if (pci_enable_device(pdev)) {
		dev_err(&pdev->dev, "Cannot re-enable PCI device after reset.\n");
		return PCI_ERS_RESULT_DISCONNECT;
	}

	return PCI_ERS_RESULT_RECOVERED;
}

static void mhi_pci_io_resume(struct pci_dev *pdev)
{
	struct mhi_pci_device *mhi_pdev = pci_get_drvdata(pdev);

	dev_err(&pdev->dev, "PCI slot reset done\n");

	queue_work(system_long_wq, &mhi_pdev->recovery_work);
}

static const struct pci_error_handlers mhi_pci_err_handler = {
	.error_detected = mhi_pci_error_detected,
	.slot_reset = mhi_pci_slot_reset,
	.resume = mhi_pci_io_resume,
	.reset_prepare = mhi_pci_reset_prepare,
	.reset_done = mhi_pci_reset_done,
};

static int  __maybe_unused mhi_pci_runtime_suspend(struct device *dev)
{
	struct pci_dev *pdev = to_pci_dev(dev);
	struct mhi_pci_device *mhi_pdev = dev_get_drvdata(dev);
	struct mhi_controller *mhi_cntrl = &mhi_pdev->mhi_cntrl;
	int err;

	if (test_and_set_bit(MHI_PCI_DEV_SUSPENDED, &mhi_pdev->status))
		return 0;

	del_timer(&mhi_pdev->health_check_timer);
	cancel_work_sync(&mhi_pdev->recovery_work);

	if (!test_bit(MHI_PCI_DEV_STARTED, &mhi_pdev->status) ||
			mhi_cntrl->ee != MHI_EE_AMSS)
		goto pci_suspend; /* Nothing to do at MHI level */

	/* Transition to M3 state */
	err = mhi_pm_suspend(mhi_cntrl);
	if (err) {
		dev_err(&pdev->dev, "failed to suspend device: %d\n", err);
		clear_bit(MHI_PCI_DEV_SUSPENDED, &mhi_pdev->status);
		return -EBUSY;
	}

pci_suspend:
	pci_disable_device(pdev);
	pci_wake_from_d3(pdev, true);

	return 0;
}

static int __maybe_unused mhi_pci_runtime_resume(struct device *dev)
{
	struct pci_dev *pdev = to_pci_dev(dev);
	struct mhi_pci_device *mhi_pdev = dev_get_drvdata(dev);
	struct mhi_controller *mhi_cntrl = &mhi_pdev->mhi_cntrl;
	int err;

	if (!test_and_clear_bit(MHI_PCI_DEV_SUSPENDED, &mhi_pdev->status))
		return 0;

	err = pci_enable_device(pdev);
	if (err)
		goto err_recovery;

	pci_set_master(pdev);
	pci_wake_from_d3(pdev, false);

	if (!test_bit(MHI_PCI_DEV_STARTED, &mhi_pdev->status) ||
			mhi_cntrl->ee != MHI_EE_AMSS)
		return 0; /* Nothing to do at MHI level */

	/* Exit M3, transition to M0 state */
	err = mhi_pm_resume(mhi_cntrl);
	if (err) {
		dev_err(&pdev->dev, "failed to resume device: %d\n", err);
		goto err_recovery;
	}

	/* Resume health check */
	mod_timer(&mhi_pdev->health_check_timer, jiffies + HEALTH_CHECK_PERIOD);

	/* It can be a remote wakeup (no mhi runtime_get), update access time */
	pm_runtime_mark_last_busy(dev);

	return 0;

err_recovery:
	/* Do not fail to not mess up our PCI device state, the device likely
	 * lost power (d3cold) and we simply need to reset it from the recovery
	 * procedure, trigger the recovery asynchronously to prevent system
	 * suspend exit delaying.
	 */
	queue_work(system_long_wq, &mhi_pdev->recovery_work);
	pm_runtime_mark_last_busy(dev);

	return 0;
}

static int  __maybe_unused mhi_pci_suspend(struct device *dev)
{
	pm_runtime_disable(dev);
	return mhi_pci_runtime_suspend(dev);
}

static int __maybe_unused mhi_pci_resume(struct device *dev)
{
	int ret;

	/* Depending the platform, device may have lost power (d3cold), we need
	 * to resume it now to check its state and recover when necessary.
	 */
	ret = mhi_pci_runtime_resume(dev);
	pm_runtime_enable(dev);

	return ret;
}

static int __maybe_unused mhi_pci_freeze(struct device *dev)
{
	struct mhi_pci_device *mhi_pdev = dev_get_drvdata(dev);
	struct mhi_controller *mhi_cntrl = &mhi_pdev->mhi_cntrl;

	/* We want to stop all operations, hibernation does not guarantee that
	 * device will be in the same state as before freezing, especially if
	 * the intermediate restore kernel reinitializes MHI device with new
	 * context.
	 */
	flush_work(&mhi_pdev->recovery_work);
	if (test_and_clear_bit(MHI_PCI_DEV_STARTED, &mhi_pdev->status)) {
		mhi_power_down(mhi_cntrl, true);
		mhi_unprepare_after_power_down(mhi_cntrl);
	}

	return 0;
}

static int __maybe_unused mhi_pci_restore(struct device *dev)
{
	struct mhi_pci_device *mhi_pdev = dev_get_drvdata(dev);

	/* Reinitialize the device */
	queue_work(system_long_wq, &mhi_pdev->recovery_work);

	return 0;
}

static const struct dev_pm_ops mhi_pci_pm_ops = {
	SET_RUNTIME_PM_OPS(mhi_pci_runtime_suspend, mhi_pci_runtime_resume, NULL)
#ifdef CONFIG_PM_SLEEP
	.suspend = mhi_pci_suspend,
	.resume = mhi_pci_resume,
	.freeze = mhi_pci_freeze,
	.thaw = mhi_pci_restore,
	.poweroff = mhi_pci_freeze,
	.restore = mhi_pci_restore,
#endif
};

static struct pci_driver mhi_pci_driver = {
	.name		= "mhi-pci-generic",
	.id_table	= mhi_pci_id_table,
	.probe		= mhi_pci_probe,
	.remove		= mhi_pci_remove,
	.shutdown	= mhi_pci_shutdown,
	.err_handler	= &mhi_pci_err_handler,
	.driver.pm	= &mhi_pci_pm_ops
};
module_pci_driver(mhi_pci_driver);

MODULE_AUTHOR("Loic Poulain <loic.poulain@linaro.org>");
MODULE_DESCRIPTION("Modem Host Interface (MHI) PCI controller driver");
MODULE_LICENSE("GPL");<|MERGE_RESOLUTION|>--- conflicted
+++ resolved
@@ -297,10 +297,7 @@
 	.name = "qcom-sdx75m",
 	.fw = "qcom/sdx75m/xbl.elf",
 	.edl = "qcom/sdx75m/edl.mbn",
-<<<<<<< HEAD
-=======
 	.edl_trigger = true,
->>>>>>> 0c383648
 	.config = &modem_qcom_v2_mhiv_config,
 	.bar_num = MHI_PCI_DEFAULT_BAR_NUM,
 	.dma_data_width = 32,
