--- conflicted
+++ resolved
@@ -619,17 +619,6 @@
 		goto wq_err;
 	}
 
-<<<<<<< HEAD
-	mutex_lock(&wq->wq_lock);
-
-	if (!idxd_wq_driver_name_match(wq, dev)) {
-		idxd->cmd_status = IDXD_SCMD_WQ_NO_DRV_NAME;
-		rc = -ENODEV;
-		goto wq_err;
-	}
-
-=======
->>>>>>> 0c383648
 	wq->wq = create_workqueue(dev_name(wq_confdev(wq)));
 	if (!wq->wq) {
 		rc = -ENOMEM;
