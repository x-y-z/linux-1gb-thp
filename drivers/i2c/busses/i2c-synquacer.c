--- conflicted
+++ resolved
@@ -555,15 +555,7 @@
 		return dev_err_probe(&pdev->dev, PTR_ERR(pclk),
 				     "failed to get and enable clock\n");
 
-<<<<<<< HEAD
-		ret = clk_prepare_enable(i2c->pclk);
-		if (ret)
-			return dev_err_probe(&pdev->dev, ret, "failed to enable clock\n");
-		i2c->pclkrate = clk_get_rate(i2c->pclk);
-	}
-=======
 	i2c->pclkrate = clk_get_rate(pclk);
->>>>>>> 0c383648
 
 	if (i2c->pclkrate < SYNQUACER_I2C_MIN_CLK_RATE ||
 	    i2c->pclkrate > SYNQUACER_I2C_MAX_CLK_RATE)
