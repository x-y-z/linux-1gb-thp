--- conflicted
+++ resolved
@@ -2300,11 +2300,8 @@
 	/* set channelplan from eeprom */
 	priv->ChannelPlan = priv->eeprom_ChannelPlan;
 	if (bLoad_From_EEPOM) {
-<<<<<<< HEAD
-=======
 		u8 addr[ETH_ALEN];
 
->>>>>>> df0cc57e
 		for (i = 0; i < 6; i += 2) {
 			ret = eprom_read(dev, (u16)((EEPROM_NODE_ADDRESS_BYTE_0 + i) >> 1));
 			if (ret < 0)
