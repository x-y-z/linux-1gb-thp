--- conflicted
+++ resolved
@@ -4,15 +4,11 @@
  *
  * Copyright 2012-2020 Analog Devices Inc.
  */
-<<<<<<< HEAD
-#include <linux/cleanup.h>
-=======
 
 #include <linux/bitmap.h>
 #include <linux/bitops.h>
 #include <linux/cleanup.h>
 #include <linux/debugfs.h>
->>>>>>> 0c383648
 #include <linux/module.h>
 #include <linux/mutex.h>
 #include <linux/device.h>
@@ -108,11 +104,8 @@
 #define AD9467_DEF_OUTPUT_MODE		0x08
 #define AD9467_REG_VREF_MASK		0x0F
 
-<<<<<<< HEAD
-=======
 #define AD9647_MAX_TEST_POINTS		32
 
->>>>>>> 0c383648
 struct ad9467_chip_info {
 	const char		*name;
 	unsigned int		id;
@@ -123,12 +116,9 @@
 	unsigned long		max_rate;
 	unsigned int		default_output_mode;
 	unsigned int		vref_mask;
-<<<<<<< HEAD
-=======
 	unsigned int		num_lanes;
 	/* data clock output */
 	bool			has_dco;
->>>>>>> 0c383648
 };
 
 struct ad9467_state {
@@ -138,9 +128,6 @@
 	struct clk			*clk;
 	unsigned int			output_mode;
 	unsigned int                    (*scales)[2];
-<<<<<<< HEAD
-
-=======
 	/*
 	 * Times 2 because we may also invert the signal polarity and run the
 	 * calibration again. For some reference on the test points (ad9265) see:
@@ -151,7 +138,6 @@
 	 * at the io delay control section.
 	 */
 	DECLARE_BITMAP(calib_map, AD9647_MAX_TEST_POINTS * 2);
->>>>>>> 0c383648
 	struct gpio_desc		*pwrdown_gpio;
 	/* ensure consistent state obtained on multiple related accesses */
 	struct mutex			lock;
@@ -274,10 +260,7 @@
 	.num_channels = ARRAY_SIZE(ad9467_channels),
 	.default_output_mode = AD9467_DEF_OUTPUT_MODE,
 	.vref_mask = AD9467_REG_VREF_MASK,
-<<<<<<< HEAD
-=======
 	.num_lanes = 8,
->>>>>>> 0c383648
 };
 
 static const struct ad9467_chip_info ad9434_chip_tbl = {
@@ -290,22 +273,6 @@
 	.num_channels = ARRAY_SIZE(ad9434_channels),
 	.default_output_mode = AD9434_DEF_OUTPUT_MODE,
 	.vref_mask = AD9434_REG_VREF_MASK,
-<<<<<<< HEAD
-};
-
-static const struct ad9467_chip_info ad9265_chip_tbl = {
-	.name = "ad9265",
-	.id = CHIPID_AD9265,
-	.max_rate = 125000000UL,
-	.scale_table = ad9265_scale_table,
-	.num_scales = ARRAY_SIZE(ad9265_scale_table),
-	.channels = ad9467_channels,
-	.num_channels = ARRAY_SIZE(ad9467_channels),
-	.default_output_mode = AD9265_DEF_OUTPUT_MODE,
-	.vref_mask = AD9265_REG_VREF_MASK,
-};
-
-=======
 	.num_lanes = 6,
 };
 
@@ -322,7 +289,6 @@
 	.has_dco = true,
 };
 
->>>>>>> 0c383648
 static int ad9467_get_scale(struct ad9467_state *st, int *val, int *val2)
 {
 	const struct ad9467_chip_info *info = st->info;
@@ -376,8 +342,6 @@
 	return -EINVAL;
 }
 
-<<<<<<< HEAD
-=======
 static int ad9467_outputmode_set(struct spi_device *spi, unsigned int mode)
 {
 	int ret;
@@ -618,7 +582,6 @@
 	return ad9647_calibrate_stop(st);
 }
 
->>>>>>> 0c383648
 static int ad9467_read_raw(struct iio_dev *indio_dev,
 			   struct iio_chan_spec const *chan,
 			   int *val, int *val2, long m)
@@ -643,10 +606,7 @@
 {
 	struct ad9467_state *st = iio_priv(indio_dev);
 	const struct ad9467_chip_info *info = st->info;
-<<<<<<< HEAD
-=======
 	unsigned long sample_rate;
->>>>>>> 0c383648
 	long r_clk;
 	int ret;
 
@@ -703,59 +663,8 @@
 	}
 }
 
-<<<<<<< HEAD
-static int ad9467_read_avail(struct iio_dev *indio_dev,
-			     struct iio_chan_spec const *chan,
-			     const int **vals, int *type, int *length,
-			     long mask)
-{
-	struct ad9467_state *st = iio_priv(indio_dev);
-	const struct ad9467_chip_info *info = st->info;
-
-	switch (mask) {
-	case IIO_CHAN_INFO_SCALE:
-		*vals = (const int *)st->scales;
-		*type = IIO_VAL_INT_PLUS_MICRO;
-		/* Values are stored in a 2D matrix */
-		*length = info->num_scales * 2;
-		return IIO_AVAIL_LIST;
-	default:
-		return -EINVAL;
-	}
-}
-
 static int ad9467_update_scan_mode(struct iio_dev *indio_dev,
 				   const unsigned long *scan_mask)
-{
-	struct ad9467_state *st = iio_priv(indio_dev);
-	unsigned int c;
-	int ret;
-
-	for (c = 0; c < st->info->num_channels; c++) {
-		if (test_bit(c, scan_mask))
-			ret = iio_backend_chan_enable(st->back, c);
-		else
-			ret = iio_backend_chan_disable(st->back, c);
-		if (ret)
-			return ret;
-	}
-
-	return 0;
-}
-
-static const struct iio_info ad9467_info = {
-	.read_raw = ad9467_read_raw,
-	.write_raw = ad9467_write_raw,
-	.update_scan_mode = ad9467_update_scan_mode,
-	.debugfs_reg_access = ad9467_reg_access,
-	.read_avail = ad9467_read_avail,
-};
-
-static int ad9467_outputmode_set(struct spi_device *spi, unsigned int mode)
-=======
-static int ad9467_update_scan_mode(struct iio_dev *indio_dev,
-				   const unsigned long *scan_mask)
->>>>>>> 0c383648
 {
 	struct ad9467_state *st = iio_priv(indio_dev);
 	unsigned int c;
@@ -883,104 +792,6 @@
 	return simple_read_from_buffer(userbuf, count, ppos, map, len);
 }
 
-<<<<<<< HEAD
-static int ad9467_scale_fill(struct ad9467_state *st)
-{
-	const struct ad9467_chip_info *info = st->info;
-	unsigned int i, val1, val2;
-
-	st->scales = devm_kmalloc_array(&st->spi->dev, info->num_scales,
-					sizeof(*st->scales), GFP_KERNEL);
-	if (!st->scales)
-		return -ENOMEM;
-
-	for (i = 0; i < info->num_scales; i++) {
-		__ad9467_get_scale(st, i, &val1, &val2);
-		st->scales[i][0] = val1;
-		st->scales[i][1] = val2;
-	}
-
-	return 0;
-}
-
-static int ad9467_setup(struct ad9467_state *st)
-{
-	struct iio_backend_data_fmt data = {
-		.sign_extend = true,
-		.enable = true,
-	};
-	unsigned int c, mode;
-	int ret;
-
-	mode = st->info->default_output_mode | AN877_ADC_OUTPUT_MODE_TWOS_COMPLEMENT;
-	ret = ad9467_outputmode_set(st->spi, mode);
-	if (ret)
-		return ret;
-
-	for (c = 0; c < st->info->num_channels; c++) {
-		ret = iio_backend_data_format_set(st->back, c, &data);
-		if (ret)
-			return ret;
-	}
-
-	return 0;
-}
-
-static int ad9467_reset(struct device *dev)
-{
-	struct gpio_desc *gpio;
-
-	gpio = devm_gpiod_get_optional(dev, "reset", GPIOD_OUT_HIGH);
-	if (IS_ERR_OR_NULL(gpio))
-		return PTR_ERR_OR_ZERO(gpio);
-
-	fsleep(1);
-	gpiod_set_value_cansleep(gpio, 0);
-	fsleep(10 * USEC_PER_MSEC);
-
-	return 0;
-}
-
-static int ad9467_iio_backend_get(struct ad9467_state *st)
-{
-	struct device *dev = &st->spi->dev;
-	struct device_node *__back;
-
-	st->back = devm_iio_backend_get(dev, NULL);
-	if (!IS_ERR(st->back))
-		return 0;
-	/* If not found, don't error out as we might have legacy DT property */
-	if (PTR_ERR(st->back) != -ENOENT)
-		return PTR_ERR(st->back);
-
-	/*
-	 * if we don't get the backend using the normal API's, use the legacy
-	 * 'adi,adc-dev' property. So we get all nodes with that property, and
-	 * look for the one pointing at us. Then we directly lookup that fwnode
-	 * on the backend list of registered devices. This is done so we don't
-	 * make io-backends mandatory which would break DT ABI.
-	 */
-	for_each_node_with_property(__back, "adi,adc-dev") {
-		struct device_node *__me;
-
-		__me = of_parse_phandle(__back, "adi,adc-dev", 0);
-		if (!__me)
-			continue;
-
-		if (!device_match_of_node(dev, __me)) {
-			of_node_put(__me);
-			continue;
-		}
-
-		of_node_put(__me);
-		st->back = __devm_iio_backend_get_from_fwnode_lookup(dev,
-								     of_fwnode_handle(__back));
-		of_node_put(__back);
-		return PTR_ERR_OR_ZERO(st->back);
-	}
-
-	return -ENODEV;
-=======
 static const struct file_operations ad9467_calib_table_fops = {
 	.open = simple_open,
 	.read = ad9467_dump_calib_table,
@@ -998,7 +809,6 @@
 
 	debugfs_create_file("calibration_table_dump", 0400, d, st,
 			    &ad9467_calib_table_fops);
->>>>>>> 0c383648
 }
 
 static int ad9467_probe(struct spi_device *spi)
@@ -1047,16 +857,10 @@
 	indio_dev->channels = st->info->channels;
 	indio_dev->num_channels = st->info->num_channels;
 	indio_dev->info = &ad9467_info;
-<<<<<<< HEAD
 
 	ret = ad9467_iio_backend_get(st);
 	if (ret)
 		return ret;
-=======
-
-	ret = ad9467_iio_backend_get(st);
-	if (ret)
-		return ret;
 
 	ret = devm_iio_backend_request_buffer(&spi->dev, st->back, indio_dev);
 	if (ret)
@@ -1075,21 +879,8 @@
 		return ret;
 
 	ad9467_debugfs_init(indio_dev);
->>>>>>> 0c383648
-
-	ret = devm_iio_backend_request_buffer(&spi->dev, st->back, indio_dev);
-	if (ret)
-		return ret;
-
-	ret = devm_iio_backend_enable(&spi->dev, st->back);
-	if (ret)
-		return ret;
-
-	ret = ad9467_setup(st);
-	if (ret)
-		return ret;
-
-	return devm_iio_device_register(&spi->dev, indio_dev);
+
+	return 0;
 }
 
 static const struct of_device_id ad9467_of_match[] = {
